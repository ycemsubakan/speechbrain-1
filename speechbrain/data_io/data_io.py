"""
Data i/o operations.

<<<<<<< HEAD
Author
------
Mirco Ravanelli, Aku Rouhe, Ju-Chieh Chou 2020
=======
Authors
 * Mirco Ravanelli 2020
 * Aku Rouhe 2020
>>>>>>> 400bc3fc
"""

import os
import re
import csv
import torch
import psutil
import random
import pickle
import logging
import hashlib
import numpy as np
import soundfile as sf
import multiprocessing as mp
from multiprocessing import Manager
from torch.utils.data import Dataset, DataLoader

logger = logging.getLogger(__name__)


class DataLoaderFactory(torch.nn.Module):
    """
    Creates data loaders for a csv file

    Arguments
    ---------
    csv : str
        the csv file that itemizes the data
    batch_size : int, optional
        Default: 1 .  The data itemized in the csv file are automatically
        organized in batches. In the case of variable size tensors, zero
        padding is performed. When batch_size=1, the data are simply processed
        one by one without the creation of batches.
    csv_read : list, None, optional
        Default: None .  A list of data entries may be specified.  If
        specified, only those data entries are read from the csv file. If None,
        read all the data entries.
    sentence_sorting : {'ascending', 'descending', 'random', 'original'}
        Default: 'original'. This parameter specifies how to sort the data
        before the batch creation. Ascending and descending values sort the
        data using the "duration" field in the csv files. Random sort the data
        randomly, while original (the default option) keeps the original
        sequence of data defined in the csv file. Note that this option affects
        the batch creation. If the data are sorted in ascending or descending
        order the batches will approximately have the same size and the need
        for zero padding is minimized. Instead, if sentence_sorting is set to
        random, the batches might be composed of both short and long sequences
        and several zeros might be added in the batch. When possible, it is
        desirable to sort the data. This way, we use more efficiently the
        computational resources, without wasting time on processing time steps
        composed on zeros only. Note that is the data are sorted in ascending/
        descending errors the same batches will be created every time we want
        to loop over the dataset, while if we set a random order the batches
        will be different every time we loop over the dataset.
    num_workers : int, optional
        Default: 0 . Data is read using the pytorch data_loader.  This option
        sets the number of workers used to read the data from disk and form the
        related batch of data. Please, see the pytorch documentation on the
        data loader for more details.
    cache : bool, optional
        Default: False . When set to true, this option stores the input data in
        a variable called self.cache (see DataLoaderFactory in data_io.py). In
        practice, the first time the data are read from the disk, they are
        stored in the cpu RAM. If the data needs to be used again (e.g. when
        loops>1) the data will be read from the RAM directly.  If False, data
        are read from the disk every time.  Data are stored until a certain
        percentage of the total ram available is reached (see cache_ram_percent
        below).
    cache_ram_percent : float, optional
        Default: 75 . If cache if True, data will be stored in the cpu RAM
        until the total RAM occupation is less or equal than the specified
        threshold (by default 75%). In practice, if a lot of RAM is available
        several data will be stored in memory, otherwise, most of them will be
        read from the disk directly.
    drop_last : bool, optional
        Default: False . This is an option directly passed to the pytorch
        dataloader (see the related documentation for more details). When True,
        it skips the last batch of data if contains fewer samples than the
        other ones.
    padding_value : int, optional
        Default: 0. Value to use for padding.
    replacements : dict, optional
        String replacements to perform in this method
    output_folder : str, optional
        A folder for storing the label dict

    Example
    -------
    >>> csv_file = 'samples/audio_samples/csv_example2.csv'
    >>> # Initialization of the class
    >>> data_loader=DataLoaderFactory(csv_file)
    >>> # When called, creates a dataloader for each entry in the csv file
    >>> # The sample has two: wav and spk
    """

    def __init__(
        self,
        csv_file,
        batch_size=1,
        csv_read=None,
        sentence_sorting="random",
        num_workers=0,
        cache=False,
        cache_ram_percent=75,
        select_n_sentences=None,
        drop_last=False,
        padding_value=0,
        replacements={},
        output_folder=None,
    ):
        super().__init__()

        # Store init params
        self.csv_file = csv_file
        self.batch_size = batch_size
        self.csv_read = csv_read
        self.sentence_sorting = sentence_sorting
        self.num_workers = num_workers
        self.cache = cache
        self.cache_ram_percent = cache_ram_percent
        self.select_n_sentences = select_n_sentences
        self.drop_last = drop_last
        self.padding_value = padding_value
        self.replacements = replacements
        self.output_folder = output_folder

        # Other variables
        self.supported_formats = self.get_supported_formats()

        # Shuffle the data every time if random is selected
        if self.sentence_sorting == "random":
            self.shuffle = True
        else:
            self.shuffle = False

    def forward(self):
        """
        Output:
        dataloader: It is a list returning all the dataloaders created.
        """

        # create data dictionary
        data_dict = self.generate_data_dict()

        self.label_dict = self.label_dict_creation(data_dict)

        self.data_len = len(data_dict["data_list"])

        if self.csv_read is None:
            self.csv_read = data_dict["data_entries"]

        # Creating a dataloader
        dataset = DatasetFactory(
            data_dict,
            self.label_dict,
            self.supported_formats,
            self.csv_read,
            self.cache,
            self.cache_ram_percent,
        )

        self.dataloader = DataLoader(
            dataset,
            batch_size=self.batch_size,
            shuffle=self.shuffle,
            pin_memory=False,
            drop_last=self.drop_last,
            num_workers=self.num_workers,
            collate_fn=self.batch_creation,
        )

        return self.dataloader

    def batch_creation(self, data_lists):
        """
        Data batching

        When necessary this performs zero padding on the input tensors. The
        function is executed in collate_fn of the pytorch DataLoader.

        Arguments
        ---------
        data_list : list
            list of data returned by the data reader [data_id, data, data_len]

        Returns
        -------
        list :
            list containing the final batches:
            [data_id,data,data_len] where zero-padding is
            performed where needed.
        """
        batch = []

        n_data_entries = len(data_lists[0])

        batch_list = [[[] for i in range(3)] for j in range(n_data_entries)]

        for data_entry in data_lists:
            for i, data in enumerate(data_entry):
                batch_list[i][0].append(data[0])
                batch_list[i][1].append(data[1])
                batch_list[i][2].append(data[2])

        for data_list in batch_list:

            # Convert all to torch tensors
            self.numpy2torch(data_list)

            # Save sentence IDs
            snt_ids = data_list[0]

            # Save duration
            sequences = data_list[1]
            time_steps = torch.tensor(data_list[2])

            # Check if current element is a tensor
            if isinstance(sequences[0], torch.Tensor):

                # Padding the sequence of sentences (if needed)
                batch_data = self.padding(sequences)

                # Return % of time steps without padding (useful for save_batch)
                time_steps = time_steps / batch_data.shape[1]

            else:
                # Non-tensor case
                batch_data = sequences

            # Batch composition
            batch.append([snt_ids, batch_data, time_steps])

        return batch

    def padding(self, sequences):
        """
        This function perform zero padding on the input list of tensors

        Arguments
        ---------
        sequences : list
            the list of tensors to pad

        Returns
        -------
        torch.tensor
            a tensor gathering all the padded tensors

        Example
        -------
        >>> csv_file = 'samples/audio_samples/csv_example2.csv'
        >>> # Initialization of the class
        >>> data_loader=DataLoaderFactory(csv_file)
        >>> # list of tensors
        >>> tensor_lst=[torch.tensor([1,2,3,4]),torch.tensor([1,2])]
        >>> data_loader.padding(tensor_lst)[1,:]
        tensor([1., 2., 0., 0.])
        """

        # Batch size
        batch_size = len(sequences)

        # Computing data dimensionality (only the first time)
        try:
            self.data_dim
        except Exception:
            self.data_dim = list(sequences[0].shape[2:])

        # Finding the max len across sequences
        max_len = max([s.size(0) for s in sequences])

        # Batch out dimensions
        out_dims = [batch_size] + [max_len] + self.data_dim

        # Batch initialization
        batch_data = torch.zeros(out_dims) + self.padding_value

        # Appending data
        for i, tensor in enumerate(sequences):
            length = tensor.shape[0]
            batch_data[i, :length, ...] = tensor

        return batch_data

    def numpy2torch(self, data_list):
        """
        This function coverts a list of numpy tensors to torch.Tensor

        Arguments
        ---------
        data_list : list
            list of numpy arrays

        Returns
        -------
        None
            The tensors are modified in place!

        Note
        ----
        Did you notice, the tensors are modified in place!

        Example
        -------
        >>> csv_file = 'samples/audio_samples/csv_example2.csv'
        >>> # Initialization of the class
        >>> data_loader=DataLoaderFactory(csv_file)
        >>> # list of numpy tensors
        >>> tensor_lst=[[np.asarray([1,2,3,4]),np.asarray([1,2])]]
        >>> # Applying zero padding
        >>> data_loader.numpy2torch(tensor_lst)
        >>> print(tensor_lst)
        [[tensor([1, 2, 3, 4]), tensor([1, 2])]]
        >>> print(type(tensor_lst[0][0]))
        <class 'torch.Tensor'>
        """

        # Covert all the elements of the list to torch.Tensor
        for i in range(len(data_list)):
            for j in range(len(data_list[i])):
                if isinstance(data_list[i][j], np.ndarray):
                    data_list[i][j] = torch.from_numpy(data_list[i][j])

    # FIX: Too complex! When fixed, remove the "# noqa: C901"
    def label_dict_creation(self, data_dict):  # noqa: C901
        logger.warning("label_dict_creation is too complex, please fix")

        # create label counts and label2index automatically when needed
        label_dict = {}
        if self.output_folder is not None:
            label_dict_file = self.output_folder + "/label_dict.pkl"

            # Read previously stored label_dict
            if os.path.isfile(label_dict_file):
                label_dict = load_pkl(label_dict_file)

        # Update label dict
        for snt in data_dict:
            if isinstance(data_dict[snt], dict):
                for elem in data_dict[snt]:

                    if "format" in data_dict[snt][elem]:

                        count_lab = False
                        opts = data_dict[snt][elem]["options"]

                        if data_dict[snt][elem]["format"] == "string" and (
                            "label" not in opts or opts["label"] == "True"
                        ):

                            if len(data_dict[snt][elem]["data"].split(" ")) > 1:
                                # Processing list of string labels
                                labels = data_dict[snt][elem]["data"].split(" ")
                                count_lab = True

                            else:
                                # Processing a single label
                                labels = [data_dict[snt][elem]["data"]]
                                count_lab = True

                        if data_dict[snt][elem]["format"] == "pkl":

                            labels = load_pkl(data_dict[snt][elem]["data"])

                            # Create counts if tensor is a list of integers
                            if isinstance(labels, list):
                                if isinstance(labels[0], int):
                                    count_lab = True

                            if isinstance(labels, np.ndarray):
                                if "numpy.int" in str(type(labels[0])):
                                    count_lab = True

                            # Create counts if tensor is a list of integers
                            if isinstance(labels, torch.Tensor):

                                if labels.type() == "torch.LongTensor":
                                    count_lab = True
                                if labels.type() == "torch.IntTensor":
                                    count_lab = True

                        if count_lab:
                            if elem not in label_dict:
                                label_dict[elem] = {}
                                label_dict[elem]["counts"] = {}

                            for lab in labels:
                                if lab not in label_dict[elem]["counts"]:
                                    label_dict[elem]["counts"][lab] = 1
                                else:
                                    label_dict[elem]["counts"][lab] = (
                                        label_dict[elem]["counts"][lab] + 1
                                    )

        # create label2index:
        for lab in label_dict:
            # sorted_ids = sorted(label_dict[lab]["counts"].keys())
            cnt_id = 0

            label_dict[lab]["lab2index"] = {}
            label_dict[lab]["index2lab"] = {}
            for lab_id in label_dict[lab]["counts"]:
                label_dict[lab]["lab2index"][lab_id] = cnt_id
                label_dict[lab]["index2lab"][cnt_id] = lab_id
                cnt_id = cnt_id + 1

        # saving the label_dict:
        if self.output_folder is not None:
            save_pkl(label_dict, label_dict_file)

        return label_dict

    # FIX: Too complex! When fixed, remove the "# noqa: C901"
    def generate_data_dict(self,):  # noqa: C901
        """
        Create a dictionary from the csv file

        Returns
        -------
        dict
            Dictionary with the data itemized in the csv file

        Example
        -------
        >>> csv_file = 'samples/audio_samples/csv_example2.csv'
        >>> data_loader=DataLoaderFactory(csv_file)
        >>> data_loader.generate_data_dict().keys()
        dict_keys(['example1', 'data_list', 'data_entries'])
        """
        logger.warning("generate_data_dict is too complex, please fix!")

        # Initial prints
        logger.debug("Creating dataloader for %s" % (self.csv_file))

        # Initialization of the data_dict
        data_dict = {}

        # CSV file reader
        reader = csv.reader(open(self.csv_file, "r"))

        first_row = True

        # Tracking the total sentence duration
        total_duration = 0

        for row in reader:

            # Skipping empty lines
            if len(row) == 0:
                continue

            # remove left/right spaces
            row = [elem.strip(" ") for elem in row]

            if first_row:

                # Make sure ID field exists
                if "ID" not in row:
                    err_msg = (
                        "The mandatory field ID (i.e, the field that contains "
                        "a unique  id for each sentence is not present in the "
                        "csv file  %s" % (self.csv_file)
                    )
                    raise ValueError(err_msg)

                # Make sure the duration field exists
                if "duration" not in row:
                    err_msg = (
                        "The mandatory field duration (i.e, the field that "
                        "contains the  duration of each sentence is not "
                        "present in the csv  file %s" % (self.csv_file)
                    )
                    raise ValueError(err_msg)

                if len(row) == 2:
                    err_msg = (
                        "The cvs file %s does not contain features entries! "
                        "The features are specified with the following fields:"
                        "feaname, feaname_format, feaname_opts"
                        % (self.csv_file)
                    )
                    raise ValueError(err_msg)

                # Make sure the features are expressed in the following way:
                # feaname, feaname_format, feaname_opts
                feats = row[2:]
                feat_names = feats[0::3]

                for feat_name in feat_names:

                    if feat_name + "_format" not in row:
                        err_msg = (
                            "The feature %s in the cvs file %s does not "
                            "contain the field %s to specified its format."
                            % (feat_name, self.csv_file, feat_name + "_format")
                        )
                        raise ValueError(err_msg)

                    if feat_name + "_opts" not in row:
                        err_msg = (
                            "The feature %s in the cvs file %s does not "
                            "contain the field %s to specified the reader "
                            "options. "
                            % (feat_name, self.csv_file, feat_name + "_opts")
                        )
                        raise ValueError(err_msg)

                # Store the field list
                field_lst = row

                first_row = False

            else:

                # replace local variables with global ones
                variable_finder = re.compile(r"\$[\w.]+")
                for i, item in enumerate(row):
                    try:
                        row[i] = variable_finder.sub(
                            lambda x: self.replacements[x[0]], item,
                        )
                    except KeyError as e:
                        e.args = (
                            *e.args,
                            "The item '%s' contains variables "
                            "not included in 'replacements'" % item,
                        )
                        raise

                # Make sure that the current row contains all the fields
                if len(row) != len(field_lst):
                    err_msg = (
                        'The row "%s" of the cvs file %s does not '
                        "contain the right number fields (they must be %i "
                        "%s"
                        ")" % (row, self.csv_file, len(field_lst), field_lst)
                    )
                    raise ValueError(err_msg)

                # Filling the data dictionary
                for i, field in enumerate(field_lst):

                    field_name = row[i]

                    if i == 0:
                        id_field = field_name
                        data_dict[id_field] = {}
                    else:

                        if field == "duration":
                            data_dict[id_field][field] = {}
                            duration = float(row[i])
                            data_dict[id_field][field] = row[i]
                            total_duration = total_duration + duration
                        else:

                            field_or = field
                            field = field.replace("_format", "").replace(
                                "_opts", ""
                            )

                            if field not in data_dict[id_field]:
                                data_dict[id_field][field] = {}
                                data_dict[id_field][field]["data"] = {}
                                data_dict[id_field][field]["format"] = {}
                                data_dict[id_field][field]["options"] = {}

                            if "_format" in field_or:
                                data_dict[id_field][field]["format"] = row[i]

                            elif "_opts" in field_or:
                                data_dict[id_field][field]["options"] = {}
                                if len(row[i]) > 0:
                                    lst_opt = row[i].split(" ")
                                    for opt in lst_opt:
                                        opt_name = opt.split(":")[0]
                                        opt_val = opt.split(":")[1]

                                        data_dict[id_field][field]["options"][
                                            opt_name
                                        ] = {}
                                        data_dict[id_field][field]["options"][
                                            opt_name
                                        ] = opt_val

                            else:
                                data_dict[id_field][field]["data"] = row[i]

        data_dict = self.sort_sentences(data_dict, self.sentence_sorting)

        logger.debug("Number of sentences: %i" % (len(data_dict.keys())))
        logger.debug("Total duration (hours): %1.2f" % (total_duration / 3600))
        logger.debug(
            "Average duration (seconds): %1.2f"
            % (total_duration / len(data_dict.keys()))
        )

        # Adding sorted list of sentences
        data_dict["data_list"] = list(data_dict.keys())

        snt_ex = data_dict["data_list"][0]

        data_entries = list(data_dict[snt_ex].keys())
        data_entries.remove("duration")

        data_dict["data_entries"] = data_entries

        return data_dict

    @staticmethod
    def sort_sentences(data_dict, sorting):
        """
        Sort the data dictionary

        Arguments
        ---------
        data_dict : dict
            Dictionary with the data itemized in the csv file
        sorting : {'ascending', 'descending', 'random', 'original'}
            Default: 'original'. This parameter specifies how to sort the data
            before the batch creation. Ascending and descending values sort the
            data using the "duration" field in the csv files. Random sort the data
            randomly, while original (the default option) keeps the original
            sequence of data defined in the csv file. Note that this option affects
            the batch creation. If the data are sorted in ascending or descending
            order the batches will approximately have the same size and the need
            for zero padding is minimized. Instead, if sentence_sorting is set to
            random, the batches might be composed of both short and long sequences
            and several zeros might be added in the batch. When possible, it is
            desirable to sort the data. This way, we use more efficiently the
            computational resources, without wasting time on processing time steps
            composed on zeros only. Note that is the data are sorted in ascending/
            descending errors the same batches will be created every time we want
            to loop over the dataset, while if we set a random order the batches
            will be different every time we loop over the dataset.


        Returns
        -------
        dict
            dictionary with the sorted data
        """
        # Initialization of the dictionary
        # Note: in Python 3.7 the order of the keys added in the dictionary is
        # preserved
        sorted_dictionary = {}

        # Ascending sorting
        if sorting == "ascending":
            sorted_ids = sorted(
                sorted(data_dict.keys()),
                key=lambda k: float(data_dict[k]["duration"]),
            )

        # Descending sorting
        if sorting == "descending":
            sorted_ids = sorted(
                sorted(data_dict.keys()),
                key=lambda k: -float(data_dict[k]["duration"]),
            )

        # Original order
        if sorting == "original" or sorting == "random":
            sorted_ids = list(data_dict.keys())

        # Filling the dictionary
        for snt_id in sorted_ids:
            sorted_dictionary[snt_id] = data_dict[snt_id]

        return sorted_dictionary

    @staticmethod
    def get_supported_formats():
        """
        Itemize the supported reading formats

        Returns
        -------
        dict
            The supported formats as top level keys, and the related
            readers plus descriptions in nested keys.

        Example
        -------

        >>> data_loader=DataLoaderFactory(
        ...     csv_file='samples/audio_samples/csv_example2.csv'
        ... )
        >>> data_loader.get_supported_formats()['flac']['description']
        'FLAC...'
        """

        # Initializing the supported formats dictionary
        supported_formats = {}

        # Getting the soundfile formats
        sf_formats = sf.available_formats()

        # Adding soundfile formats
        for wav_format in sf_formats.keys():
            wav_format = wav_format.lower()
            supported_formats[wav_format] = {}
            supported_formats[wav_format]["reader"] = read_wav_soundfile
            supported_formats[wav_format]["description"] = sf_formats[
                wav_format.upper()
            ]
            supported_formats[wav_format]["file"] = True

        # Adding the other supported formats
        supported_formats["pkl"] = {}
        supported_formats["pkl"]["reader"] = read_pkl
        supported_formats["pkl"]["description"] = "Python binary format"
        supported_formats["pkl"]["file"] = True

        supported_formats["string"] = {}
        supported_formats["string"]["reader"] = read_string
        supported_formats["string"]["description"] = "Plain text"
        supported_formats["string"]["file"] = False

        return supported_formats


class DatasetFactory(Dataset):
    """
    This class implements the dataset needed by the pytorch data_loader.

    Arguments
    ---------
    data_dict : dict
        a dictionary containing all the entries of the csv file.
    supported_formats : dict
        a dictionary contaning the reading supported format
    data_entries : list
        it is a list containing the data_entries to read from the csv file
    do_cache : bool, optional
        Default:False When set to true, this option stores the input data in a
        variable called self.cache. In practice, the first time the data are
        read from the disk, they are stored in the cpu RAM. If the data needs
        to be used again (e.g. when loops>1) the data will be read from the RAM
        directly. If False, data are read from the disk every time.  Data are
        stored until a certain percentage of the total ram available is reached
        (see cache_ram_percent below)
    cache_ram_percent : float
        If cache if True, data will be stored in the cpu RAM until the total
        RAM occupation is less or equal than the specified threshold. In
        practice, if a lot of RAM is available several  data will be stored in
        memory, otherwise, most of them will be read from the disk directly.


    Example
    -------
    >>> csv_file = 'samples/audio_samples/csv_example2.csv'
    >>> data_loader=DataLoaderFactory(csv_file)
    >>> # data_dict creation
    >>> data_dict=data_loader.generate_data_dict()
    >>> formats=data_loader.get_supported_formats()
    >>> dataset=DatasetFactory(data_dict,{},formats,['wav'],False,0)
    >>> [first_example_id, first_tensor, first_len], = dataset[0]
    >>> print(first_example_id)
    example1
    """

    def __init__(
        self,
        data_dict,
        label_dict,
        supported_formats,
        data_entries,
        do_cache,
        cache_ram_percent,
    ):

        # Setting the variables
        self.data_dict = data_dict
        self.label_dict = label_dict
        self.supported_formats = supported_formats
        self.data_entries = data_entries
        self.do_cache = do_cache

        # Creating a shared dictionary for caching
        # (dictionary must be shared across the workers)
        if do_cache:
            manager = Manager()
            self.cache = manager.dict()
            self.cache["do_caching"] = True
            self.cache_ram_percent = cache_ram_percent

    def __len__(self):
        """
        This (mandatory) function returns the length of the data list

        Returns
        -------
        int
            the number of data that can be read (i.e. length of the data_list
            entry of the data_dict)

        Example
        -------
        >>> csv_file = 'samples/audio_samples/csv_example2.csv'
        >>> # Initialization of the data_loader class
        >>> data_loader=DataLoaderFactory(csv_file)
        >>> # data_dict creation
        >>> data_dict=data_loader.generate_data_dict()
        >>> # supported formats
        >>> formats=data_loader.get_supported_formats()
        >>> # Initialization of the dataser class
        >>> dataset=DatasetFactory(data_dict,{},formats,['wav'],False,0)
        >>> # Getting data length
        >>> len(dataset)
        1
        """
        # Reading the data_list in data_dict
        data_len = len(self.data_dict["data_list"])

        return data_len

    def __getitem__(self, idx):

        # Checking if id is a tensor
        if torch.is_tensor(idx):
            idx = idx.tolist()

        # Getting the sentence id
        snt_id = self.data_dict["data_list"][idx]

        data = []

        for data_entry in self.data_entries:

            # Reading data from data_dict
            data_line = self.data_dict[snt_id][data_entry]

            # Check if we need to convert labels to indexes
            if self.label_dict and data_entry in self.label_dict:
                lab2ind = self.label_dict[data_entry]["lab2index"]
            else:
                lab2ind = None

            # Managing caching
            if self.do_cache:

                if snt_id not in self.cache:

                    # Reading data
                    new_data = self.read_data(
                        data_line, snt_id, lab2ind=lab2ind
                    )
                    data.append(new_data)

                    # Store the in the variable cache if needed
                    if self.cache["do_caching"]:

                        try:
                            self.cache[snt_id] = new_data
                        except Exception:
                            pass

                        # Check ram occupation periodically
                        if random.random() < 0.05:
                            # Store data only if the RAM available is smaller
                            # than what set in cache_ram_percent.
                            if (
                                psutil.virtual_memory().percent
                                >= self.cache_ram_percent
                            ):

                                self.cache["do_caching"] = False
                else:
                    # Reading data from the cache directly
                    data.append(self.cache[snt_id])
            else:
                # Read data from the disk
                data.append(self.read_data(data_line, snt_id, lab2ind=lab2ind))

        return data

    def read_data(self, data_line, snt_id, lab2ind=None):
        """
        This function manages reading operation from disk.

        Arguments
        ---------
        data_line : dict
            One of entries extreacted from the data_dict. It contains
            all the needed information to read the data from the disk.
        snt_id : str
            Sentence identifier

        Returns
        -------
        list
            List contaning the read data. The list is formatted in the following
            way: [data_id,data_data_len]

        Example
        -------
        >>> csv_file = 'samples/audio_samples/csv_example2.csv'
        >>> # Initialization of the data_loader class
        >>> data_loader=DataLoaderFactory(csv_file)
        >>> # data_dict creation
        >>> data_dict=data_loader.generate_data_dict()
        >>> # supported formats
        >>> formats=data_loader.get_supported_formats()
        >>> # Initialization of the dataser class
        >>> dataset=DatasetFactory(data_dict,{},formats,'wav',False,0)
        >>> # data line example
        >>> data_line={'data': 'samples/audio_samples/example5.wav',
        ...           'format': 'wav',
        ...           'options': {'start': '10000', 'stop': '26000'}}
        >>> snt_id='example5'
        >>> # Reading data from disk
        >>> print(dataset.read_data(data_line, snt_id))
        ['example5', array(...)]
        """

        # Reading the data_line dictionary
        data_format = data_line["format"]
        data_source = data_line["data"]
        data_options = data_line["options"]

        # Read the data from disk
        data = self.supported_formats[data_format]["reader"](
            data_source, data_options=data_options, lab2ind=lab2ind,
        )

        # Convert numpy array to float32
        if isinstance(data, np.ndarray):
            data_shape = np.asarray(data.shape[-1]).astype("float32")
        elif isinstance(data, torch.Tensor):
            data_shape = np.asarray(data.shape[-1]).astype("float32")

        else:
            data_shape = np.asarray(1).astype("float32")

        data_read = [snt_id, data, data_shape]

        return data_read


def convert_index_to_lab(batch, ind2lab):
    """
    Convert a batch of integer IDs to string labels

    Arguments
    ---------
    batch : list
        List of lists, a batch of sequences
    ind2lab : dict
        Mapping from integer IDs to labels

    Returns
    -------
    list
        List of lists, same size as batch, with labels from ind2lab

    Example
    -------
    >>> ind2lab = {1: "h", 2: "e", 3: "l", 4: "o"}
    >>> out = convert_index_to_lab([[4,1], [1,2,3,3,4]], ind2lab)
    >>> for seq in out:
    ...     print("".join(seq))
    oh
    hello
    """
    return [[ind2lab[int(index)] for index in seq] for seq in batch]


def relative_time_to_absolute(batch, relative_lens, rate):
    """
    Converts SpeechBrain style relative length to absolute duration

    Operates on batch level.

    Arguments
    ---------
    batch : torch.tensor
        Sequences to determine duration for.
    relative_lens : torch.tensor
        The relative length of each sequence in batch. The longest sequence in
        the batch needs to have relative length 1.0.
    rate : float
        The rate at which sequence elements occur in real world time. Sample
        rate, if batch is raw wavs (recommended) or 1/frame_shift if batch is
        features. This has to have 1/s as the unit.

    Returns
    -------
    torch.tensor
        Duration of each sequence in seconds.

    Example
    -------
    >>> batch = torch.ones(2, 16000)
    >>> relative_lens = torch.tensor([3./4., 1.0])
    >>> rate = 16000
    >>> print(relative_time_to_absolute(batch, relative_lens, rate))
    tensor([0.7500, 1.0000])
    """
    max_len = batch.shape[1]
    durations = torch.round(relative_lens * max_len) / rate
    return durations


class IterativeCSVWriter:
    """Write CSV files a line at a time.

    Arguments
    ---------
    outstream : file-object
        A writeable stream
    data_fields : list
        List of the optional keys to write. Each key will be expanded to the
        SpeechBrain format, producing three fields: key, key_format, key_opts

    Example
    -------
    >>> import io
    >>> f = io.StringIO()
    >>> writer = IterativeCSVWriter(f, ["phn"])
    >>> print(f.getvalue())
    ID,duration,phn,phn_format,phn_opts
    >>> writer.write("UTT1",2.5,"sil hh ee ll ll oo sil","string","")
    >>> print(f.getvalue())
    ID,duration,phn,phn_format,phn_opts
    UTT1,2.5,sil hh ee ll ll oo sil,string,
    >>> writer.write(ID="UTT2",phn="sil ww oo rr ll dd sil",phn_format="string")
    >>> print(f.getvalue())
    ID,duration,phn,phn_format,phn_opts
    UTT1,2.5,sil hh ee ll ll oo sil,string,
    UTT2,,sil ww oo rr ll dd sil,string,
    >>> writer.set_default('phn_format', 'string')
    >>> writer.write_batch(ID=["UTT3","UTT4"],phn=["ff oo oo", "bb aa rr"])
    >>> print(f.getvalue())
    ID,duration,phn,phn_format,phn_opts
    UTT1,2.5,sil hh ee ll ll oo sil,string,
    UTT2,,sil ww oo rr ll dd sil,string,
    UTT3,,ff oo oo,string,
    UTT4,,bb aa rr,string,
    """

    def __init__(self, outstream, data_fields, defaults={}):
        self._outstream = outstream
        self.fields = ["ID", "duration"] + self._expand_data_fields(data_fields)
        self.defaults = defaults
        self._outstream.write(",".join(self.fields))

    def set_default(self, field, value):
        """
        Sets a default value for the given CSV field.

        Arguments
        ---------
        field : str
            A field in the CSV
        value
            The default value
        """
        if field not in self.fields:
            raise ValueError(f"{field} is not a field in this CSV!")
        self.defaults[field] = value

    def write(self, *args, **kwargs):
        """
        Writes one data line into the CSV.

        Arguments
        ---------
        *args
            Supply every field with a value in positional form OR
        **kwargs
            Supply certain fields by key. The ID field is mandatory for all
            lines, but others can be left empty.
        """
        if args and kwargs:
            raise ValueError(
                "Use either positional fields or named fields, but not both."
            )
        if args:
            if len(args) != len(self.fields):
                raise ValueError("Need consistent fields")
            to_write = [str(arg) for arg in args]
        if kwargs:
            if "ID" not in kwargs:
                raise ValueError("I'll need to see some ID")
            full_vals = self.defaults.copy()
            full_vals.update(kwargs)
            to_write = [str(full_vals.get(field, "")) for field in self.fields]
        self._outstream.write("\n")
        self._outstream.write(",".join(to_write))

    def write_batch(self, *args, **kwargs):
        """
        Writes a batch of lines into the CSV

        Here each argument should be a list with the same length.

        Arguments
        ---------
        *args
            Supply every field with a value in positional form OR
        **kwargs
            Supply certain fields by key. The ID field is mandatory for all
            lines, but others can be left empty.
        """
        if args and kwargs:
            raise ValueError(
                "Use either positional fields or named fields, but not both."
            )
        if args:
            if len(args) != len(self.fields):
                raise ValueError("Need consistent fields")
            for arg_row in zip(*args):
                self.write(*arg_row)
        if kwargs:
            if "ID" not in kwargs:
                raise ValueError("I'll need to see some ID")
            keys = kwargs.keys()
            for value_row in zip(*kwargs.values()):
                kwarg_row = dict(zip(keys, value_row))
                self.write(**kwarg_row)

    @staticmethod
    def _expand_data_fields(data_fields):
        expanded = []
        for data_field in data_fields:
            expanded.append(data_field)
            expanded.append(data_field + "_format")
            expanded.append(data_field + "_opts")
        return expanded


# TODO: Consider making less complex
def read_wav_soundfile(file, data_options={}, lab2ind=None):  # noqa: C901
    """
    Read wav audio files with soundfile.

    Arguments
    ---------
    file : str
        The filepath to the file to read
    data_options : dict
        a dictionary containing options for the reader.
    lab2ind : dict, None
        a dictionary for converting labels to indices

    Returns
    -------
    numpy.array
        An array with the read signal

    Example
    -------
    >>> read_wav_soundfile('samples/audio_samples/example1.wav')[0:2]
    array([0.00024414, 0.00018311], dtype=float32)
    """
    # Option initialization
    start = 0
    stop = None
    endian = None
    subtype = None
    channels = None
    samplerate = None

    # List of possible options
    possible_options = [
        "start",
        "stop",
        "samplerate",
        "endian",
        "subtype",
        "channels",
    ]

    # Check if the specified options are supported
    for opt in data_options:
        if opt not in possible_options:

            err_msg = "%s is not a valid options. Valid options are %s." % (
                opt,
                possible_options,
            )

            logger.error(err_msg, exc_info=True)

    # Managing start option
    if "start" in data_options:
        try:
            start = int(data_options["start"])
        except Exception:

            err_msg = (
                "The start value for the file %s must be an integer "
                "(e.g start:405)" % (file)
            )

            logger.error(err_msg, exc_info=True)

    # Managing stop option
    if "stop" in data_options:
        try:
            stop = int(data_options["stop"])
        except Exception:

            err_msg = (
                "The stop value for the file %s must be an integer "
                "(e.g stop:405)" % (file)
            )

            logger.error(err_msg, exc_info=True)

    # Managing samplerate option
    if "samplerate" in data_options:
        try:
            samplerate = int(data_options["samplerate"])
        except Exception:

            err_msg = (
                "The sampling rate for the file %s must be an integer "
                "(e.g samplingrate:16000)" % (file)
            )

            logger.error(err_msg, exc_info=True)

    # Managing endian option
    if "endian" in data_options:
        endian = data_options["endian"]

    # Managing subtype option
    if "subtype" in data_options:
        subtype = data_options["subtype"]

    # Managing channels option
    if "channels" in data_options:
        try:
            channels = int(data_options["channels"])
        except Exception:

            err_msg = (
                "The number of channels for the file %s must be an integer "
                "(e.g channels:2)" % (file)
            )

            logger.error(err_msg, exc_info=True)

    # Reading the file with the soundfile reader
    try:
        [signal, fs] = sf.read(
            file,
            start=start,
            stop=stop,
            samplerate=samplerate,
            endian=endian,
            subtype=subtype,
            channels=channels,
        )

        signal = signal.astype("float32")

    except RuntimeError as e:
        err_msg = "cannot read the wav file %s" % (file)
        e.args = (*e.args, err_msg)
        raise

    # Set time_steps always last as last dimension
    if len(signal.shape) > 1:
        signal = signal.transpose()

    return signal


def read_pkl(file, data_options={}, lab2ind=None):
    """
    This function reads tensors store in pkl format.

    Arguments
    ---------
    file : str
        The path to file to read.
    data_options : dict, optional
        A dictionary containing options for the reader.
    lab2ind : dict, optional
        Mapping from label to integer indices.

    Returns
    -------
    numpy.array
        The array containing the read signal
    """

    # Trying to read data
    try:
        with open(file, "rb") as f:
            pkl_element = pickle.load(f)
    except pickle.UnpicklingError:
        err_msg = "cannot read the pkl file %s" % (file)
        raise ValueError(err_msg)

    type_ok = False

    if isinstance(pkl_element, list):

        if isinstance(pkl_element[0], float):
            tensor = torch.FloatTensor(pkl_element)
            type_ok = True

        if isinstance(pkl_element[0], int):
            tensor = torch.LongTensor(pkl_element)
            type_ok = True

        if isinstance(pkl_element[0], str):

            # convert string to integer as specified in self.label_dict
            if lab2ind is not None:
                for index, val in enumerate(pkl_element):
                    pkl_element[index] = lab2ind[val]

            tensor = torch.LongTensor(pkl_element)
            type_ok = True

        if not (type_ok):
            err_msg = (
                "The pkl file %s can only contain list of integers, "
                "floats, or strings. Got %s"
            ) % (file, type(pkl_element[0]))
            raise ValueError(err_msg)
    else:
        tensor = pkl_element

    tensor_type = tensor.dtype

    # Conversion to 32 bit (if needed)
    if tensor_type == "float64":
        tensor = tensor.astype("float32")

    if tensor_type == "int64":
        tensor = tensor.astype("int32")

    return tensor


def read_string(string, data_options={}, lab2ind=None):
    """
    This function reads data in string format.

    Arguments
    ---------
    string : str
        String to read
    data_options : dict, optional
        Options for the reader
    lab2ind : dict, optional
        Mapping from label to index

    Returns
    -------
    torch.LongTensor
        The read string in integer indices, if lab2ind is provided, else
    list
        The read string split at each space

    Example
    -------
    >>> read_string('hello world', lab2ind = {"hello":1, "world": 2})
    tensor([1, 2])
    """

    # Splitting elements with ' '
    string = string.split(" ")

    # convert string to integer as specified in self.label_dict
    if lab2ind is not None:
        for index, val in enumerate(string):
            if val not in lab2ind:
                lab2ind[val] = len(lab2ind)

            string[index] = lab2ind[val]

        string = torch.LongTensor(string)

    return string


def read_kaldi_lab(kaldi_ali, kaldi_lab_opts):
    """
    Read labels in kaldi format

    Uses kaldi IO

    Arguments
    ---------
    kaldi_ali : str
        Path to directory where kaldi alignents are stored.
    kaldi_lab_opts : str
        A string that contains the options for reading the kaldi alignments.

    Returns
    -------
    dict
        A dictionary contaning the labels

    Note
    ----
    This depends on kaldi-io-for-python. Install it separately.
    See: https://github.com/vesis84/kaldi-io-for-python

    Example
    -------
    This example requires kaldi files
    ```
    lab_folder = '/home/kaldi/egs/TIMIT/s5/exp/dnn4_pretrain-dbn_dnn_ali'
    read_kaldi_lab(lab_folder, 'ali-to-pdf')
    ```
    """
    # EXTRA TOOLS
    try:
        import kaldi_io
    except ImportError:
        raise ImportError("Could not import kaldi_io. Install it to use this.")
    # Reading the Kaldi labels
    lab = {
        k: v
        for k, v in kaldi_io.read_vec_int_ark(
            "gunzip -c "
            + kaldi_ali
            + "/ali*.gz | "
            + kaldi_lab_opts
            + " "
            + kaldi_ali
            + "/final.mdl ark:- ark:-|",
        )
    }
    return lab


def write_wav_soundfile(data, filename, sampling_rate):
    """
    Can be used to write audio with soundfile

    Expecting data in (time, [channels]) format

    Arguments
    ---------
    data : torch.tensor
        it is the tensor to store as and audio file
    filename : str
        path to file where writing the data
    sampling_rate : int, None
        sampling rate of the audio file

    Returns
    -------
    None

    Example
    -------
    >>> tmpdir = getfixture('tmpdir')
    >>> signal = 0.1*torch.rand([16000])
    >>> write_wav_soundfile(signal, tmpdir + '/wav_example.wav',
    ...                     sampling_rate=16000)
    """
    if len(data.shape) > 2:
        err_msg = (
            "expected signal in the format (time, channel). Got %s "
            "dimensions instead of two for file %s"
            % (len(data.shape), filename)
        )
        raise ValueError(err_msg)
    if isinstance(data, torch.Tensor):
        if len(data.shape) == 2:
            data = data.transpose(0, 1)
        # Switching to cpu and converting to numpy
        data = data.cpu().numpy()
    # Writing the file
    sf.write(filename, data, sampling_rate)


def write_txt_file(data, filename, sampling_rate=None):
    """
    Write data in text format

    Arguments
    ---------
    data : str, list, torch.tensor, numpy.ndarray
        The data to write in the text file
    filename : str
        Path to file where to write the data
    sampling_rate : None
        Not used, just here for interface compatibility

    Returns
    -------
    None

    Example
    -------
    >>> tmpdir = getfixture('tmpdir')
    >>> signal=torch.tensor([1,2,3,4])
    >>> write_txt_file(signal, tmpdir + '/example.txt')
    """
    del sampling_rate  # Not used.
    # Check if the path of filename exists
    os.makedirs(os.path.dirname(filename), exist_ok=True)
    with open(filename, "w") as fout:
        if isinstance(data, torch.Tensor):
            data = data.tolist()
        if isinstance(data, np.ndarray):
            data = data.tolist()
        if isinstance(data, list):
            for line in data:
                print(line, file=fout)
        if isinstance(data, str):
            print(data, file=fout)


def write_stdout(data, filename=None, sampling_rate=None):
    """
    Write data to standard output

    Arguments
    ---------
    data : str, list, torch.tensor, numpy.ndarray
        The data to write in the text file
    filename : None
        Not used, just here for compatibility
    sampling_rate : None
        Not used, just here for compatibility

    Returns
    -------
    None


    Example
    -------
    >>> tmpdir = getfixture('tmpdir')
    >>> signal = torch.tensor([[1,2,3,4]])
    >>> write_stdout(signal, tmpdir + '/example.txt')
    [1, 2, 3, 4]
    """
    # Managing Torch.Tensor
    if isinstance(data, torch.Tensor):
        data = data.tolist()
    # Managing np.ndarray
    if isinstance(data, np.ndarray):
        data = data.tolist()
    if isinstance(data, list):
        for line in data:
            print(line)
    if isinstance(data, str):
        print(data)


def save_img(data, filename, sampling_rate=None, logger=None):
    """
    Save a tensor as an image.

    Arguments
    ---------
    data : torch.tensor
        The tensor to write in the text file
    filename : str
        Path where to write the data.
    sampling_rate : int
        Sampling rate of the audio file.

    Returns
    -------
    None

    Note
    ----
    Depends on matplotlib as an extra tool. Install it separately.

    Example
    -------
    >>> tmpdir = getfixture('tmpdir')
    >>> signal=torch.rand([100,200])
    >>> try:
    ...     save_img(signal, tmpdir + '/example.png')
    ... except ImportError:
    ...     pass
    """
    # EXTRA TOOLS
    try:
        import matplotlib.pyplot as plt
    except ImportError:
        err_msg = "Cannot import matplotlib. To use this, install matplotlib"
        raise ImportError(err_msg)
    # Checking tensor dimensionality
    if len(data.shape) < 2 or len(data.shape) > 3:
        err_msg = (
            "cannot save image  %s. Save in png format supports 2-D or "
            "3-D tensors only (e.g. [x,y] or [channel,x,y]). "
            "Got %s" % (filename, str(data.shape))
        )
        raise ValueError(err_msg)
    if len(data.shape) == 2:
        N_ch = 1
    else:
        N_ch = data.shape[0]
    # Flipping axis
    data = data.flip([-2])
    for i in range(N_ch):
        if N_ch > 1:
            filename = filename.replace(".png", "_ch_" + str(i) + ".png")
        if N_ch > 1:
            plt.imsave(filename, data[i])
        else:
            plt.imsave(filename, data)


class TensorSaver(torch.nn.Module):
    """
    Save tensors on disk.

    Arguments
    ---------
    save_folder : str
        The folder where the tensors are stored.
    save_format : str, optional
        Default: "pkl"
        The format to use to save the tensor.
        See get_supported_formats() for an overview of
        the supported data formats.
    save_csv : bool, optional
        Default: False
        If True it saves the list of data written in a csv file.
    data_name : str, optional
        Default: "data"
        The name to give to saved data
    parallel_write : bool, optional
        Default: False
        If True it saves the data using parallel processes.
    transpose : bool, optional
        Default: False
        if True it transposes the data matrix
    decibel : bool, optional
        Default: False
        if True it saves the log of the data.

    Example:
    >>> tmpdir = getfixture('tmpdir')
    >>> save_signal = TensorSaver(save_folder=tmpdir, save_format='wav')
    >>> signal = 0.1 * torch.rand([1, 16000])
    >>> save_signal(signal, ['example_random'], torch.ones(1))
    """

    def __init__(
        self,
        save_folder,
        save_format="pkl",
        save_csv=False,
        data_name="data",
        sampling_rate=16000,
        parallel_write=False,
        transpose=False,
        decibel=False,
    ):
        super().__init__()

        self.save_folder = save_folder
        self.save_format = save_format
        self.save_csv = save_csv
        self.data_name = data_name
        self.sampling_rate = sampling_rate
        self.parallel_write = parallel_write
        self.transpose = transpose
        self.decibel = decibel

        # Definition of other variables
        self.supported_formats = self.get_supported_formats()

        # Creating the save folder if it does not exist
        if not os.path.exists(self.save_folder):
            os.makedirs(self.save_folder)

        # Check specified format
        if self.save_format not in self.supported_formats:
            err_msg = (
                "the format %s specified in the config file is not "
                "supported. The current version supports %s"
                % (self.save_format, self.supported_formats.keys())
            )
            logger.error(err_msg)

        # Create the csv file (if specified)
        if self.save_csv:
            self.save_csv_path = self.save_folder + "/csv.csv"
            open(self.save_csv_path, "w").close()
            self.first_line_csv = True

    def forward(self, data, data_id, data_len):
        """
        Arguments
        ---------
        data : torch.tensor
            batch of audio signals to save
        data_id : list
            list of ids in the batch
        data_len : torch.tensor
            length of each audio signal
        """
        # Convertion to log (if specified)
        if self.decibel:
            data = 10 * data.log10()

        # Writing data on disk (in parallel)
        self.write_batch(data, data_id, data_len)

    def write_batch(self, data, data_id, data_len):
        """
        Saves a batch of data.

        Arguments
        ---------
        data : torch.tensor
            batch of audio signals to save
        data_id : list
            list of ids in the batch
        data_len : torch.tensor
            relative length of each audio signal

        Example
        -------
        >>> save_folder = getfixture('tmpdir')
        >>> save_format = 'wav'
        >>> save_signal=TensorSaver(save_folder, save_format)
        >>> # random signal
        >>> signal=0.1*torch.rand([1,16000])
        >>> # saving
        >>> save_signal.write_batch(signal, ['example_random'], torch.ones(1))
        """

        # Write in parallel all the examples in the batch on disk:
        jobs = []

        # Move time dimension last
        data = data.transpose(1, -1)

        # Multiprocessing on gpu is something we have to fix
        data = data.cpu()

        if self.save_csv:
            csv_f = open(self.save_csv_path, "a")

            if self.first_line_csv:
                line = "ID, duration, %s, %s_format, %s_opts\n" % (
                    self.data_name,
                    self.data_name,
                    self.data_name,
                )
                self.first_line_csv = False

                csv_f.write(line)

        # Processing all the batches in data
        for j in range(data.shape[0]):

            # Selection up to the true data length (without padding)
            actual_size = int(torch.round(data_len[j] * data[j].shape[0]))
            data_save = data[j].narrow(0, 0, actual_size)

            # Transposing the data if needed
            if self.transpose:
                data_save = data_save.transpose(-1, -2)

            # Selection of the needed data writer
            writer = self.supported_formats[self.save_format]["writer"]

            # Output file
            data_file = (
                self.save_folder + "/" + data_id[j] + "." + self.save_format
            )

            # Writing all the batches in parallel (if paralle_write=True)
            if self.parallel_write:
                p = mp.Process(
                    target=writer,
                    args=(data_save, data_file),
                    kwargs={"sampling_rate": self.sampling_rate},
                )
                p.start()
                jobs.append(p)
            else:
                # Writing data on disk with the selected writer
                writer(
                    data_save, data_file, sampling_rate=self.sampling_rate,
                )

            # Saving csv file
            if self.save_csv:
                line = "%s, %f, %s, %s, ,\n" % (
                    data_id[j],
                    actual_size,  # We are here saving the number of time steps
                    data_file,
                    self.save_format,
                )
                csv_f.write(line)

        # Waiting all jobs to finish
        if self.parallel_write:
            for j in jobs:
                j.join()

        # Closing the csv file
        if self.save_csv:
            csv_f.close()

    @staticmethod
    def get_supported_formats():
        """
        Lists the supported formats and their related writers

        Returns
        -------
        dict
            Maps from file name extensions to dicts which have the keys
            "writer" and "description"

        Example
        -------
        >>> save_folder = getfixture('tmpdir')
        >>> save_format = 'wav'
        >>> # class initialization
        >>> saver = TensorSaver(save_folder, save_format)
        >>> saver.get_supported_formats()['wav']
        {'writer': <function ...>, 'description': ...}
        """

        # Dictionary initialization
        supported_formats = {}

        # Adding sound file supported formats
        sf_formats = sf.available_formats()

        for wav_format in sf_formats.keys():
            wav_format = wav_format.lower()
            supported_formats[wav_format] = {}
            supported_formats[wav_format]["writer"] = write_wav_soundfile
            supported_formats[wav_format]["description"] = sf_formats[
                wav_format.upper()
            ]

        # Adding the other supported formats
        supported_formats["pkl"] = {}
        supported_formats["pkl"]["writer"] = save_pkl
        supported_formats["pkl"]["description"] = "Python binary format"

        supported_formats["txt"] = {}
        supported_formats["txt"]["writer"] = write_txt_file
        supported_formats["txt"]["description"] = "Plain text"

        supported_formats["png"] = {}
        supported_formats["png"]["writer"] = save_img
        supported_formats["png"]["description"] = "image in png format"

        supported_formats["stdout"] = {}
        supported_formats["stdout"]["writer"] = write_stdout
        supported_formats["stdout"]["description"] = "write on stdout"

        return supported_formats


def length_to_mask(length, max_len=None, dtype=None, device=None):
    """
    Creates a binary mask for each sequence.
    Reference: https://discuss.pytorch.org/t/how-to-generate-variable-length-mask/23397/3

    Arguments
    ---------
    length : torch.LongTensor
        Containing the length of each sequence in the batch. Must be 1D.
    max_len : int
        Max length for the mask, also the size of second dimension.
    dtype : torch.dtype, default: None
        The dtype of the generated mask.
    device: torch.device, default: None
        The device to put the mask variable.

    Returns
    -------
    mask : The binary mask

    Example:
    -------
    >>> length=torch.Tensor([1,2,3])
    >>> mask=length_to_mask(length)
    >>> mask
    tensor([[1., 0., 0.],
            [1., 1., 0.],
            [1., 1., 1.]])
    """
    assert len(length.shape) == 1

    if max_len is None:
        max_len = length.max().long().item()  # using arange to generate mask
    mask = torch.arange(
        max_len, device=length.device, dtype=length.dtype
    ).expand(len(length), max_len) < length.unsqueeze(1)

    if dtype is None:
        dtype = length.dtype

    if device is None:
        device = length.device

    mask = torch.as_tensor(mask, dtype=dtype, device=device)
    return mask


def get_md5(file):
    """
    Get the md5 checksum of an input file

    Arguments
    ---------
    file : str
        Path to file for which compute the checksum

    Returns
    -------
    md5
        Checksum for the given filepath

    Example
    -------
    >>> get_md5('samples/audio_samples/example1.wav')
    'c482d0081ca35302d30d12f1136c34e5'
    """
    # Lets read stuff in 64kb chunks!
    BUF_SIZE = 65536
    md5 = hashlib.md5()
    # Computing md5
    with open(file, "rb") as f:
        while True:
            data = f.read(BUF_SIZE)
            if not data:
                break
            md5.update(data)
    return md5.hexdigest()


def save_md5(files, out_file):
    """
    Saves the md5 of a list of input files as a pickled dict into a file.

    Arguments
    ---------
    files : list
        List of input files from which we will compute the md5.
    outfile : str
        The path where to store the output pkl file.

    Returns
    -------
    None

    Example:
    >>> files=['samples/audio_samples/example1.wav']
    >>> out_file=getfixture('tmpdir') + "/md5.pkl"
    >>> save_md5(files, out_file)
    """
    # Initialization of the dictionary
    md5_dict = {}
    # Computing md5 for all the files in the list
    for file in files:
        md5_dict[file] = get_md5(file)
    # Saving dictionary in pkl format
    save_pkl(md5_dict, out_file)


def save_pkl(obj, file):
    """
    Save an object in pkl format.

    Arguments
    ---------
    obj : object
        Object to save in pkl format
    file : str
        Path to the output file
    sampling_rate : int
        Sampling rate of the audio file, TODO: this is not used?

    Example:
    >>> tmpfile = getfixture('tmp_path') / "example.pkl"
    >>> save_pkl([1, 2, 3, 4, 5], tmpfile)
    >>> load_pkl(tmpfile)
    [1, 2, 3, 4, 5]
    """
    with open(file, "wb") as f:
        pickle.dump(obj, f)


def load_pkl(file):
    """
    Loads a pkl file

    For an example, see `save_pkl`

    Arguments
    ---------
    file : str
        Path to the input pkl file.

    Returns
    -------
    The loaded object
    """
    with open(file, "rb") as f:
        return pickle.load(f)


def prepend_bos_token(label, bos_index):
    """Create labels with <bos> token at the beginning.

    Arguments
    ---------
    label : torch.IntTensor
        Containing the original labels. Must be of size: [batch_size, max_length]
    bos_index : int
        The index for <bos> token.

    Returns
    -------
    new_label : The new label with <bos> at the beginning.

    Example:
    >>> label=torch.LongTensor([[1,0,0], [2,3,0], [4,5,6]])
    >>> new_label=prepend_bos_token(label, bos_index=7)
    >>> new_label
    tensor([[7, 1, 0, 0],
            [7, 2, 3, 0],
            [7, 4, 5, 6]])
    """
    new_label = label.long().clone()
    batch_size = label.shape[0]

    bos = new_label.new_zeros(batch_size, 1).fill_(bos_index)
    new_label = torch.cat([bos, new_label], dim=1)
    return new_label


def append_eos_token(label, length, eos_index):
    """Create labels with <eos> token appended.

    Arguments
    ---------
    label : torch.IntTensor
        Containing the original labels. Must be of size: [batch_size, max_length]
    length : torch.LongTensor
        Cotaining the original length of each label sequences. Must be 1D.
    eos_index : int
        The index for <eos> token.

    Returns
    -------
    new_label : The new label with <eos> appended.

    Example:
    >>> label=torch.IntTensor([[1,0,0], [2,3,0], [4,5,6]])
    >>> length=torch.LongTensor([1,2,3])
    >>> new_label=append_eos_token(label, length, eos_index=7)
    >>> new_label
    tensor([[1, 7, 0, 0],
            [2, 3, 7, 0],
            [4, 5, 6, 7]], dtype=torch.int32)
    """
    new_label = label.int().clone()
    batch_size = label.shape[0]

    pad = new_label.new_zeros(batch_size, 1)
    new_label = torch.cat([new_label, pad], dim=1)
    new_label[torch.arange(batch_size), length.long()] = eos_index
    return new_label


def merge_char(sequences, space="_"):
    """Merge characters sequences into word sequences.

    Arguments
    ---------
    sequences : list
        Each item contains a list, and this list contains character sequence.
    space : string
        The token represents space. Default: _

    Returns
    -------
    The list contain word sequences for each sentence.

    Example:
    >>> sequences = [["a", "b", "_", "c", "_", "d", "e"], ["e", "f", "g", "_", "h", "i"]]
    >>> results = merge_char(sequences)
    >>> results
    [['ab', 'c', 'de'], ['efg', 'hi']]
    """
    results = []
    for seq in sequences:
        words = "".join(seq).split("_")
        results.append(words)
    return results<|MERGE_RESOLUTION|>--- conflicted
+++ resolved
@@ -1,15 +1,10 @@
 """
 Data i/o operations.
 
-<<<<<<< HEAD
-Author
-------
-Mirco Ravanelli, Aku Rouhe, Ju-Chieh Chou 2020
-=======
 Authors
  * Mirco Ravanelli 2020
  * Aku Rouhe 2020
->>>>>>> 400bc3fc
+ * Ju-Chieh Chou 2020
 """
 
 import os

--- conflicted
+++ resolved
@@ -9,16 +9,13 @@
 import torch.nn as nn
 import speechbrain as sb
 from typing import Optional
-<<<<<<< HEAD
 from .Longformer import LongformerEncoder
 from .Linformer import LinformerEncoder
 from .conformer import ConformerEncoder
 from .Reformer import ReformerEncoder
-=======
 
 
 from .Conformer import ConformerEncoder
->>>>>>> 7443adca
 from speechbrain.nnet.activations import Swish
 from speechbrain.nnet.attention import RelPosEncXL
 
@@ -53,13 +50,11 @@
         Module that processes the src features to expected feature dim.
     custom_tgt_module: torch.nn.Module, optional
         Module that processes the src features to expected feature dim.
-<<<<<<< HEAD
     longf_attention_window : int
         Size of the attention window size for the Longformer
     longf_attention_mode : str
         Type of attention for the Longformer
 
-=======
     positional_encoding: str, optional
         Type of positional encoding used. e.g. 'fixed_abs_sine' for fixed absolute positional encodings.
     normalize_before: bool, optional
@@ -82,7 +77,6 @@
     causal: bool, optional
         Whether the encoder should be causal or not (the decoder is always causal).
         If causal the Conformer convolutional layer is causal.
->>>>>>> 7443adca
     """
 
     def __init__(
@@ -102,7 +96,6 @@
         bias: Optional[bool] = True,
         encoder_module: Optional[str] = "transformer",
         conformer_activation: Optional[nn.Module] = Swish,
-<<<<<<< HEAD
         longf_attention_window: Optional[list] = None,
         longf_attention_mode: Optional[str] = None,
         linf_max_seq_len: Optional[int] = 1000,
@@ -112,11 +105,9 @@
         ref_n_hashes: Optional[int] = 8,
         ref_bucket_size: Optional[int] = 64,
         ref_attn_chunks: Optional[int] = 1,
-=======
         attention_type: Optional[str] = "regularMHA",
         max_length: Optional[int] = 2500,
         causal: Optional[bool] = False,
->>>>>>> 7443adca
     ):
         super().__init__()
         self.causal = causal

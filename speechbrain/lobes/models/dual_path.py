"""Library to support dual-path speech separation.

Authors
 * Cem Subakan 2020
 * Mirco Ravanelli 2020
 * Samuele Cornell 2020
 * Mirko Bronzi 2020
 * Jianyuan Zhong 2020
"""

import math
import torch
import torch.nn as nn
import torch.nn.functional as F
import copy
from speechbrain.nnet.linear import Linear
from speechbrain.lobes.models.transformer.Transformer import TransformerEncoder
from speechbrain.lobes.models.transformer.Transformer import PositionalEncoding
import speechbrain.nnet.RNN as SBRNN


EPS = 1e-8


class GlobalLayerNorm(nn.Module):
    """Calculate Global Layer Normalization.

    Arguments
    ---------
       dim : (int or list or torch.Size)
           Input shape from an expected input of size.
       eps : float
           A value added to the denominator for numerical stability.
       elementwise_affine : bool
          A boolean value that when set to True,
          this module has learnable per-element affine parameters
          initialized to ones (for weights) and zeros (for biases).

    Example
    -------
    >>> x = torch.randn(5, 10, 20)
    >>> GLN = GlobalLayerNorm(10, 3)
    >>> x_norm = GLN(x)
    """

    def __init__(self, dim, shape, eps=1e-8, elementwise_affine=True):
        super(GlobalLayerNorm, self).__init__()
        self.dim = dim
        self.eps = eps
        self.elementwise_affine = elementwise_affine

        if self.elementwise_affine:
            if shape == 3:
                self.weight = nn.Parameter(torch.ones(self.dim, 1))
                self.bias = nn.Parameter(torch.zeros(self.dim, 1))
            if shape == 4:
                self.weight = nn.Parameter(torch.ones(self.dim, 1, 1))
                self.bias = nn.Parameter(torch.zeros(self.dim, 1, 1))
        else:
            self.register_parameter("weight", None)
            self.register_parameter("bias", None)

    def forward(self, x):
        """Returns the normalized tensor.

        Arguments
        ---------
        x : torch.Tensor
            Tensor of size [N, C, K, S] or [N, C, L].
        """
        # x = N x C x K x S or N x C x L
        # N x 1 x 1
        # cln: mean,var N x 1 x K x S
        # gln: mean,var N x 1 x 1
        if x.dim() == 3:
            mean = torch.mean(x, (1, 2), keepdim=True)
            var = torch.mean((x - mean) ** 2, (1, 2), keepdim=True)
            if self.elementwise_affine:
                x = (
                    self.weight * (x - mean) / torch.sqrt(var + self.eps)
                    + self.bias
                )
            else:
                x = (x - mean) / torch.sqrt(var + self.eps)

        if x.dim() == 4:
            mean = torch.mean(x, (1, 2, 3), keepdim=True)
            var = torch.mean((x - mean) ** 2, (1, 2, 3), keepdim=True)
            if self.elementwise_affine:
                x = (
                    self.weight * (x - mean) / torch.sqrt(var + self.eps)
                    + self.bias
                )
            else:
                x = (x - mean) / torch.sqrt(var + self.eps)
        return x


class CumulativeLayerNorm(nn.LayerNorm):
    """Calculate Cumulative Layer Normalization.

       Arguments
       ---------
       dim : int
        Dimension that you want to normalize.
       elementwise_affine : True
        Learnable per-element affine parameters.

    Example
    -------
    >>> x = torch.randn(5, 10, 20)
    >>> CLN = CumulativeLayerNorm(10)
    >>> x_norm = CLN(x)
    """

    def __init__(self, dim, elementwise_affine=True):
        super(CumulativeLayerNorm, self).__init__(
            dim, elementwise_affine=elementwise_affine, eps=1e-8
        )

    def forward(self, x):
        """Returns the normalized tensor.

        Arguments
        ---------
        x : torch.Tensor
            Tensor size [N, C, K, S] or [N, C, L]
        """
        # x: N x C x K x S or N x C x L
        # N x K x S x C
        if x.dim() == 4:
            x = x.permute(0, 2, 3, 1).contiguous()
            # N x K x S x C == only channel norm
            x = super().forward(x)
            # N x C x K x S
            x = x.permute(0, 3, 1, 2).contiguous()
        if x.dim() == 3:
            x = torch.transpose(x, 1, 2)
            # N x L x C == only channel norm
            x = super().forward(x)
            # N x C x L
            x = torch.transpose(x, 1, 2)
        return x


def select_norm(norm, dim, shape):
    """Just a wrapper to select the normalization type.
    """

    if norm == "gln":
        return GlobalLayerNorm(dim, shape, elementwise_affine=True)
    if norm == "cln":
        return CumulativeLayerNorm(dim, elementwise_affine=True)
    if norm == "ln":
        return nn.GroupNorm(1, dim, eps=1e-8)
    else:
        return nn.BatchNorm1d(dim)


class Encoder(nn.Module):
    """Convolutional Encoder Layer.

    Arguments
    ---------
    kernel_size : int
        Length of filters.
    in_channels : int
        Number of  input channels.
    out_channels : int
        Number of output channels.

    Example
    -------
    >>> x = torch.randn(2, 1000)
    >>> encoder = Encoder(kernel_size=4, out_channels=64)
    >>> h = encoder(x)
    >>> h.shape
    torch.Size([2, 64, 499])
    """

    def __init__(self, kernel_size=2, out_channels=64, in_channels=1):
        super(Encoder, self).__init__()
        self.conv1d = nn.Conv1d(
            in_channels=in_channels,
            out_channels=out_channels,
            kernel_size=kernel_size,
            stride=kernel_size // 2,
            groups=1,
            bias=False,
        )
        self.in_channels = in_channels

    def forward(self, x):
        """Return the encoded output.

        Arguments
        ---------
        x : torch.Tensor
            Input tensor with dimensionality [B, L].
        Return
        ------
        x : torch.Tensor
            Encoded tensor with dimensionality [B, N, T_out].

        where B = Batchsize
              L = Number of timepoints
              N = Number of filters
              T_out = Number of timepoints at the output of the encoder
        """
        # B x L -> B x 1 x L
        if self.in_channels == 1:
            x = torch.unsqueeze(x, dim=1)
        # B x 1 x L -> B x N x T_out
        x = self.conv1d(x)
        x = F.relu(x)

        return x


class Decoder(nn.ConvTranspose1d):
    """A decoder layer that consists of ConvTranspose1d.

    Arguments
    ---------
    kernel_size : int
        Length of filters.
    in_channels : int
        Number of  input channels.
    out_channels : int
        Number of output channels.


    Example
    ---------
    >>> x = torch.randn(2, 100, 1000)
    >>> decoder = Decoder(kernel_size=4, in_channels=100, out_channels=1)
    >>> h = decoder(x)
    >>> h.shape
    torch.Size([2, 1003])
    """

    def __init__(self, *args, **kwargs):
        super(Decoder, self).__init__(*args, **kwargs)

    def forward(self, x):
        """Return the decoded output.

        Arguments
        ---------
        x : torch.Tensor
            Input tensor with dimensionality [B, N, L].
                where, B = Batchsize,
                       N = number of filters
                       L = time points
        """

        if x.dim() not in [2, 3]:
            raise RuntimeError(
                "{} accept 3/4D tensor as input".format(self.__name__)
            )
        x = super().forward(x if x.dim() == 3 else torch.unsqueeze(x, 1))

        if torch.squeeze(x).dim() == 1:
            x = torch.squeeze(x, dim=1)
        else:
            x = torch.squeeze(x)
        return x


class IdentityBlock:
    """This block is used when we want to have identity transformation within the Dual_path block.

    Example
    -------
    >>> x = torch.randn(10, 100)
    >>> IB = IdentityBlock()
    >>> xhat = IB(x)
    """

    def _init__(self, **kwargs):
        pass

    def __call__(self, x):
        return x


class FastTransformerBlock(nn.Module):
    """This block is used to implement fast transformer models with efficient attention.

    The implementations are taken from https://fast-transformers.github.io/

    Arguments
    ---------
    attention_type : str
        Specifies the type of attention.
        Check https://fast-transformers.github.io/  for details.
    out_channels : int
        Dimensionality of the representation.
    num_layers : int
        Number of layers.
    nhead : int
        Number of attention heads.
    d_ffn : int
        Dimensionality of positional feed-forward.
    dropout : float
        Dropout drop rate.
    activation : str
        Activation function.
    reformer_bucket_size : int
        bucket size for reformer.

    Example
    -------
    # >>> x = torch.randn(10, 100, 64)
    # >>> block = FastTransformerBlock('linear', 64)
    # >>> x = block(x)
    # >>> x.shape
    # torch.Size([10, 100, 64])
    """

    def __init__(
        self,
        attention_type,
        out_channels,
        num_layers=6,
        nhead=8,
        d_ffn=1024,
        dropout=0,
        activation="relu",
        reformer_bucket_size=32,
    ):
        super(FastTransformerBlock, self).__init__()
        from fast_transformers.builders import TransformerEncoderBuilder

        builder = TransformerEncoderBuilder.from_kwargs(
            attention_type=attention_type,
            n_layers=num_layers,
            n_heads=nhead,
            feed_forward_dimensions=d_ffn,
            query_dimensions=out_channels // nhead,
            value_dimensions=out_channels // nhead,
            dropout=dropout,
            attention_dropout=dropout,
            chunk_size=reformer_bucket_size,
        )
        self.mdl = builder.get()

        self.attention_type = attention_type
        self.reformer_bucket_size = reformer_bucket_size

    def forward(self, x):
        """Returns the transformed input.

        Arguments
        ---------
        x : torch.Tensor
            Tensor shaper [B, L, N].
            where, B = Batchsize,
                   N = number of filters
                   L = time points
        """
        if self.attention_type == "reformer":

            # pad zeros at the end
            pad_size = (self.reformer_bucket_size * 2) - (
                x.shape[1] % (self.reformer_bucket_size * 2)
            )
            device = x.device
            x_padded = torch.cat(
                [x, torch.zeros(x.size(0), pad_size, x.size(-1)).to(device)],
                dim=1,
            )

            # apply the model
            x_padded = self.mdl(x_padded)

            # get rid of zeros at the end
            return x_padded[:, :-pad_size, :]
        else:
            return self.mdl(x)


class PyTorchPositionalEncoding(nn.Module):
    """Positional encoder for the pytorch transformer.

    Arguments
    ---------
    d_model : int
        Representation dimensionality.
    dropout : float
        Dropout drop prob.
    max_len : int
        Max sequence length.

    Example
    -------
    >>> x = torch.randn(10, 100, 64)
    >>> enc = PyTorchPositionalEncoding(64)
    >>> x = enc(x)
    """

    def __init__(self, d_model, dropout=0.1, max_len=5000):
        super(PyTorchPositionalEncoding, self).__init__()
        self.dropout = nn.Dropout(p=dropout)

        pe = torch.zeros(max_len, d_model)
        position = torch.arange(0, max_len, dtype=torch.float).unsqueeze(1)
        div_term = torch.exp(
            torch.arange(0, d_model, 2).float() * (-math.log(10000.0) / d_model)
        )
        pe[:, 0::2] = torch.sin(position * div_term)
        pe[:, 1::2] = torch.cos(position * div_term)
        pe = pe.unsqueeze(0).transpose(0, 1)
        self.register_buffer("pe", pe)

    def forward(self, x):
        """Returns the encoded output.

        Arguments
        ---------
        x : torch.Tensor
            Tensor shape [B, L, N],
            where, B = Batchsize,
                   N = number of filters
                   L = time points
        """
        x = x + self.pe[: x.size(0), :]
        return self.dropout(x)


class PytorchTransformerBlock(nn.Module):
    """A wrapper that uses the pytorch transformer block.

    Arguments
    ---------
    out_channels : int
        Dimensionality of the representation.
    num_layers : int
        Number of layers.
    nhead : int
        Number of attention heads.
    d_ffn : int
        Dimensionality of positional feed forward.
    Dropout : float
        Dropout drop rate.
    activation : str
        Activation function.
    use_positional_encoding : bool
        If true we use a positional encoding.

    Example
    ---------
    >>> x = torch.randn(10, 100, 64)
    >>> block = PytorchTransformerBlock(64)
    >>> x = block(x)
    >>> x.shape
    torch.Size([10, 100, 64])
    """

    def __init__(
        self,
        out_channels,
        num_layers=6,
        nhead=8,
        d_ffn=2048,
        dropout=0.1,
        activation="relu",
        use_positional_encoding=True,
    ):
        super(PytorchTransformerBlock, self).__init__()

        encoder_layer = nn.TransformerEncoderLayer(
            d_model=out_channels,
            nhead=nhead,
            dim_feedforward=d_ffn,
            dropout=dropout,
            activation=activation,
        )
        # cem :this encoder thing has a normalization component. we should look at that probably also.
        self.mdl = nn.TransformerEncoder(encoder_layer, num_layers=num_layers)

        if use_positional_encoding:
            self.pos_encoder = PyTorchPositionalEncoding(out_channels)
        else:
            self.pos_encoder = None

    def forward(self, x):
        """Returns the transformed output.

        Arguments
        ---------
        x : torch.Tensor
            Tensor shape [B, L, N]
            where, B = Batchsize,
                   N = number of filters
                   L = time points

        """
        if self.pos_encoder is not None:
            x = self.pos_encoder(x)
        return self.mdl(x)


class SBTransformerBlock(nn.Module):
    """A wrapper for the SpeechBrain implementation of the transformer encoder.

    Arguments
    ---------
    num_layers : int
        Number of layers.
    d_model : int
        Dimensionality of the representation.
    nhead : int
        Number of attention heads.
    d_ffn : int
        Dimensionality of positional feed forward.
    input_shape : tuple
        Shape of input.
    kdim : int
        Dimension of the key (Optional).
    vdim : int
        Dimension of the value (Optional).
    dropout : float
        Dropout rate.
    activation : str
        Activation function.
    use_positional_encoding : bool
        If true we use a positional encoding.
    norm_before: bool
        Use normalization before transformations.

    Example
    ---------
    >>> x = torch.randn(10, 100, 64)
    >>> block = SBTransformerBlock(1, 64, 8)
    >>> x = block(x)
    >>> x.shape
    torch.Size([10, 100, 64])
    """

    def __init__(
        self,
        num_layers,
        d_model,
        nhead,
        d_ffn=2048,
        input_shape=None,
        kdim=None,
        vdim=None,
        dropout=0.1,
        activation="relu",
        use_positional_encoding=False,
        norm_before=False,
        attention_type="regularMHA",
    ):
        super(SBTransformerBlock, self).__init__()
        self.use_positional_encoding = use_positional_encoding

        if activation == "relu":
            activation = nn.ReLU
        elif activation == "gelu":
            activation = nn.GELU
        else:
            raise ValueError("unknown activation")

        self.mdl = TransformerEncoder(
            num_layers=num_layers,
            nhead=nhead,
            d_ffn=d_ffn,
            input_shape=input_shape,
            d_model=d_model,
            kdim=kdim,
            vdim=vdim,
            dropout=dropout,
            activation=activation,
            normalize_before=norm_before,
<<<<<<< HEAD
        )

        if use_positional_encoding:
            self.pos_enc = PositionalEncoding(
                input_size=d_model, max_len=100000
            )

    def forward(self, x):
        """Returns the transformed output.

        Arguments
        ---------
        x : torch.Tensor
            Tensor shape [B, L, N],
            where, B = Batchsize,
                   L = time points
                   N = number of filters

        """
        if self.use_positional_encoding:
            pos_enc = self.pos_enc(x)
            return self.mdl(x + pos_enc)[0]
        else:
            return self.mdl(x)[0]


class SBConformerEncoderBlock(nn.Module):
    """A wrapper for the SpeechBrain implementation of the ConformerEncoder.

    Arguments
    ---------
    num_layers : int
        Number of layers.
    d_model : int
        Dimensionality of the representation.
    nhead : int
        Number of attention heads.
    d_ffn : int
        Dimensionality of positional feed forward.
    input_shape : tuple
        Shape of input.
    kdim : int
        Dimension of the key (Optional).
    vdim : int
        Dimension of the value (Optional).
    dropout : float
        Dropout rate.
    activation : str
        Activation function.
    kernel_size: int
        Kernel size in the conformer encoder
    bias: bool
        Use bias or not in the convolution part of conformer encoder
    use_positional_encoding : bool
        If true we use a positional encoding.


    Example
    ---------
    >>> x = torch.randn(10, 100, 64)
    >>> block = SBConformerEncoderBlock(1, 64, 8)
    >>> x = block(x)
    >>> x.shape
    torch.Size([10, 100, 64])
    """

    def __init__(
        self,
        num_layers,
        d_model,
        nhead,
        d_ffn=2048,
        input_shape=None,
        kdim=None,
        vdim=None,
        dropout=0.1,
        activation="swish",
        kernel_size=31,
        bias=True,
        use_positional_encoding=False,
    ):
        super(SBConformerEncoderBlock, self).__init__()
        self.use_positional_encoding = use_positional_encoding

        if activation == "relu":
            activation = nn.ReLU
        elif activation == "gelu":
            activation = nn.GELU
        elif activation == "swish":
            activation = Swish
        else:
            raise ValueError("unknown activation")

        self.mdl = ConformerEncoder(
            num_layers=num_layers,
            nhead=nhead,
            d_ffn=d_ffn,
            input_shape=input_shape,
            d_model=d_model,
            kdim=kdim,
            vdim=vdim,
            dropout=dropout,
            activation=activation,
            kernel_size=kernel_size,
            bias=bias,
=======
            attention_type=attention_type,
>>>>>>> 5e300d12
        )

        if use_positional_encoding:
            self.pos_enc = PositionalEncoding(input_size=d_model)

    def forward(self, x):
        """Returns the transformed output.

        Arguments
        ---------
        x : torch.Tensor
            Tensor shape [B, L, N],
            where, B = Batchsize,
                   L = time points
                   N = number of filters

        """
        if self.use_positional_encoding:
            pos_enc = self.pos_enc(x)
            return self.mdl(x + pos_enc)[0]
        else:
            return self.mdl(x)[0]


class SBRNNBlock(nn.Module):
    """RNNBlock for the dual path pipeline.

    Arguments
    ---------
    input_size : int
        Dimensionality of the input features.
    hidden_channels : int
        Dimensionality of the latent layer of the rnn.
    num_layers : int
        Number of the rnn layers.
    rnn_type : str
        Type of the the rnn cell.
    dropout : float
        Dropout rate
    bidirectional : bool
        If True, bidirectional.

    Example
    ---------
    >>> x = torch.randn(10, 100, 64)
    >>> rnn = SBRNNBlock(64, 100, 1, bidirectional=True)
    >>> x = rnn(x)
    >>> x.shape
    torch.Size([10, 100, 200])
    """

    def __init__(
        self,
        input_size,
        hidden_channels,
        num_layers,
        rnn_type="LSTM",
        dropout=0,
        bidirectional=True,
    ):
        super(SBRNNBlock, self).__init__()

        self.mdl = getattr(SBRNN, rnn_type)(
            hidden_channels,
            input_size=input_size,
            num_layers=num_layers,
            dropout=dropout,
            bidirectional=bidirectional,
        )

    def forward(self, x):
        """Returns the transformed output.

        Arguments
        ---------
        x : torch.Tensor
            [B, L, N]
            where, B = Batchsize,
                   N = number of filters
                   L = time points
        """

        return self.mdl(x)[0]


class DPTNetBlock(nn.Module):
    """The DPT Net block.

    Arguments
    ---------
    d_model : int
        Number of expected features in the input (required).
    nhead : int
        Number of heads in the multiheadattention models (required).
    dim_feedforward : int
        Dimension of the feedforward network model (default=2048).
    dropout : float
        Dropout value (default=0.1).
    activation : str
        Activation function of intermediate layer, relu or gelu (default=relu).

    Examples
    --------
        >>> encoder_layer = DPTNetBlock(d_model=512, nhead=8)
        >>> src = torch.rand(10, 100, 512)
        >>> out = encoder_layer(src)
        >>> out.shape
        torch.Size([10, 100, 512])
    """

    def __init__(
        self, d_model, nhead, dim_feedforward=256, dropout=0, activation="relu"
    ):

        from torch.nn.modules.activation import MultiheadAttention
        from torch.nn.modules.normalization import LayerNorm
        from torch.nn.modules.dropout import Dropout
        from torch.nn.modules.rnn import LSTM
        from torch.nn.modules.linear import Linear

        super(DPTNetBlock, self).__init__()
        self.self_attn = MultiheadAttention(d_model, nhead, dropout=dropout)
        # Implementation of Feedforward model
        # self.linear1 = Linear(d_model, dim_feedforward)
        self.rnn = LSTM(d_model, d_model * 2, 1, bidirectional=True)
        self.dropout = Dropout(dropout)
        # self.linear2 = Linear(dim_feedforward, d_model)
        self.linear2 = Linear(d_model * 2 * 2, d_model)

        self.norm1 = LayerNorm(d_model)
        self.norm2 = LayerNorm(d_model)
        self.dropout1 = Dropout(dropout)
        self.dropout2 = Dropout(dropout)

        self.activation = _get_activation_fn(activation)

    def __setstate__(self, state):
        if "activation" not in state:
            state["activation"] = F.relu
        super(DPTNetBlock, self).__setstate__(state)

    def forward(self, src):
        """Pass the input through the encoder layer.

        Arguments
        ---------
        src : torch.Tensor
            Tensor shape [B, L, N]
            where, B = Batchsize,
                   N = number of filters
                   L = time points

        """
        src2 = self.self_attn(
            src, src, src, attn_mask=None, key_padding_mask=None
        )[0]
        src = src + self.dropout1(src2)
        src = self.norm1(src)
        # src2 = self.linear2(self.dropout(self.activation(self.linear1(src))))
        src2 = self.rnn(src)[0]
        src2 = self.activation(src2)
        src2 = self.dropout(src2)
        src2 = self.linear2(src2)
        src = src + self.dropout2(src2)
        src = self.norm2(src)
        return src


def _get_activation_fn(activation):
    """Just a wrapper to get the activation functions.
    """

    if activation == "relu":
        return F.relu
    elif activation == "gelu":
        return F.gelu


class Dual_Computation_Block(nn.Module):
    """Computation block for dual-path processing.

    Arguments
    ---------
    intra_mdl : torch.nn.module
        Model to process within the chunks.
     inter_mdl : torch.nn.module
        Model to process across the chunks.
     out_channels : int
        Dimensionality of inter/intra model.
     norm : str
        Normalization type.
     skip_around_intra : bool
        Skip connection around the intra layer.
     linear_layer_after_inter_intra : bool
        Linear layer or not after inter or intra.

    Example
    ---------
        >>> intra_block = SBTransformerBlock(1, 64, 8)
        >>> inter_block = SBTransformerBlock(1, 64, 8)
        >>> dual_comp_block = Dual_Computation_Block(intra_block, inter_block, 64)
        >>> x = torch.randn(10, 64, 100, 10)
        >>> x = dual_comp_block(x)
        >>> x.shape
        torch.Size([10, 64, 100, 10])
    """

    def __init__(
        self,
        intra_mdl,
        inter_mdl,
        out_channels,
        norm="ln",
        skip_around_intra=True,
        linear_layer_after_inter_intra=True,
    ):
        super(Dual_Computation_Block, self).__init__()

        self.intra_mdl = intra_mdl
        self.inter_mdl = inter_mdl
        self.skip_around_intra = skip_around_intra
        self.linear_layer_after_inter_intra = linear_layer_after_inter_intra

        # Norm
        self.norm = norm
        if norm is not None:
            self.intra_norm = select_norm(norm, out_channels, 4)
            self.inter_norm = select_norm(norm, out_channels, 4)

        # Linear
        if linear_layer_after_inter_intra:
            if isinstance(intra_mdl, SBRNNBlock):
                self.intra_linear = Linear(
                    out_channels, input_size=2 * intra_mdl.mdl.rnn.hidden_size
                )
            else:
                self.intra_linear = Linear(
                    out_channels, input_size=out_channels
                )

            if isinstance(inter_mdl, SBRNNBlock):
                self.inter_linear = Linear(
                    out_channels, input_size=2 * intra_mdl.mdl.rnn.hidden_size
                )
            else:
                self.inter_linear = Linear(
                    out_channels, input_size=out_channels
                )

    def forward(self, x):
        """Returns the output tensor.

        Arguments
        ---------
        x : torch.Tensor
            Input tensor of dimension [B, N, K, S].


        Return
        ---------
        out: torch.Tensor
            Output tensor of dimension [B, N, K, S].
            where, B = Batchsize,
               N = number of filters
               K = time points in each chunk
               S = the number of chunks
        """
        B, N, K, S = x.shape
        # intra RNN
        # [BS, K, N]
        intra = x.permute(0, 3, 2, 1).contiguous().view(B * S, K, N)
        # [BS, K, H]

        intra = self.intra_mdl(intra)

        # cutting the length incase the intra model changes things
        intra = intra[:, :K, :]

        # [BS, K, N]
        if self.linear_layer_after_inter_intra:
            intra = self.intra_linear(intra)

        # [B, S, K, N]
        intra = intra.view(B, S, K, N)
        # [B, N, K, S]
        intra = intra.permute(0, 3, 2, 1).contiguous()
        if self.norm is not None:
            intra = self.intra_norm(intra)

        # [B, N, K, S]
        if self.skip_around_intra:
            intra = intra + x

        # inter RNN
        # [BK, S, N]
        inter = intra.permute(0, 2, 3, 1).contiguous().view(B * K, S, N)
        # [BK, S, H]
        inter = self.inter_mdl(inter)

        # cutting the length incase the inter model changes things
        inter = inter[:, :S, :]

        # [BK, S, N]
        if self.linear_layer_after_inter_intra:
            inter = self.inter_linear(inter)

        # [B, K, S, N]
        inter = inter.view(B, K, S, N)
        # [B, N, K, S]
        inter = inter.permute(0, 3, 1, 2).contiguous()
        if self.norm is not None:
            inter = self.inter_norm(inter)
        # [B, N, K, S]
        out = inter + intra

        return out


class Dual_Path_Model(nn.Module):
    """The dual path model which is the basis for dualpathrnn, sepformer, dptnet.

    Arguments
    ---------
    in_channels : int
        Number of channels at the output of the encoder.
    out_channels : int
        Number of channels that would be inputted to the intra and inter blocks.
    intra_model : torch.nn.module
        Model to process within the chunks.
    inter_model : torch.nn.module
        model to process across the chunks,
    num_layers : int
        Number of layers of Dual Computation Block.
    norm : str
        Normalization type.
    K : int
        Chunk length.
    num_spks : int
        Number of sources (speakers).
    skip_around_intra : bool
        Skip connection around intra.
    linear_layer_after_inter_intra : bool
        Linear layer after inter and intra.
    use_global_pos_enc : bool
        Global positional encodings.
    max_length : int
        Maximum sequence length.

    Example
    ---------
    >>> intra_block = SBTransformerBlock(1, 64, 8)
    >>> inter_block = SBTransformerBlock(1, 64, 8)
    >>> dual_path_model = Dual_Path_Model(64, 64, intra_block, inter_block, num_spks=2)
    >>> x = torch.randn(10, 64, 2000)
    >>> x = dual_path_model(x)
    >>> x.shape
    torch.Size([2, 10, 64, 2000])
    """

    def __init__(
        self,
        in_channels,
        out_channels,
        intra_model,
        inter_model,
        num_layers=1,
        norm="ln",
        K=200,
        num_spks=2,
        skip_around_intra=True,
        linear_layer_after_inter_intra=True,
        use_global_pos_enc=False,
        max_length=20000,
    ):
        super(Dual_Path_Model, self).__init__()
        self.K = K
        self.num_spks = num_spks
        self.num_layers = num_layers
        self.norm = select_norm(norm, in_channels, 3)
        self.conv1d = nn.Conv1d(in_channels, out_channels, 1, bias=False)
        self.use_global_pos_enc = use_global_pos_enc

        if self.use_global_pos_enc:
            self.pos_enc = PositionalEncoding(max_length)

        self.dual_mdl = nn.ModuleList([])
        for i in range(num_layers):
            self.dual_mdl.append(
                copy.deepcopy(
                    Dual_Computation_Block(
                        intra_model,
                        inter_model,
                        out_channels,
                        norm,
                        skip_around_intra=skip_around_intra,
                        linear_layer_after_inter_intra=linear_layer_after_inter_intra,
                    )
                )
            )

        self.conv2d = nn.Conv2d(
            out_channels, out_channels * num_spks, kernel_size=1
        )
        self.end_conv1x1 = nn.Conv1d(out_channels, in_channels, 1, bias=False)
        self.prelu = nn.PReLU()
        self.activation = nn.ReLU()
        # gated output layer
        self.output = nn.Sequential(
            nn.Conv1d(out_channels, out_channels, 1), nn.Tanh()
        )
        self.output_gate = nn.Sequential(
            nn.Conv1d(out_channels, out_channels, 1), nn.Sigmoid()
        )

    def forward(self, x):
        """Returns the output tensor.

        Arguments
        ---------
        x : torch.Tensor
            Input tensor of dimension [B, N, L].

        Returns
        -------
        out : torch.Tensor
            Output tensor of dimension [spks, B, N, L]
            where, spks = Number of speakers
               B = Batchsize,
               N = number of filters
               L = the number of time points
        """

        # before each line we indicate the shape after executing the line

        # [B, N, L]
        x = self.norm(x)

        # [B, N, L]
        x = self.conv1d(x)
        if self.use_global_pos_enc:
            x = self.pos_enc(x.transpose(1, -1)).transpose(1, -1) + x * (
                x.size(1) ** 0.5
            )

        # [B, N, K, S]
        x, gap = self._Segmentation(x, self.K)

        # [B, N, K, S]
        for i in range(self.num_layers):
            x = self.dual_mdl[i](x)
        x = self.prelu(x)

        # [B, N*spks, K, S]
        x = self.conv2d(x)
        B, _, K, S = x.shape

        # [B*spks, N, K, S]
        x = x.view(B * self.num_spks, -1, K, S)

        # [B*spks, N, L]
        x = self._over_add(x, gap)
        x = self.output(x) * self.output_gate(x)

        # [B*spks, N, L]
        x = self.end_conv1x1(x)

        # [B, spks, N, L]
        _, N, L = x.shape
        x = x.view(B, self.num_spks, N, L)
        x = self.activation(x)

        # [spks, B, N, L]
        x = x.transpose(0, 1)

        return x

    def _padding(self, input, K):
        """Padding the audio times.

        Arguments
        ---------
        K : int
            Chunks of length.
        P : int
            Hop size.
        input : torch.Tensor
            Tensor of size [B, N, L].
            where, B = Batchsize,
                   N = number of filters
                   L = time points
        """
        B, N, L = input.shape
        P = K // 2
        gap = K - (P + L % K) % K
        if gap > 0:
            pad = torch.Tensor(torch.zeros(B, N, gap)).type(input.type())
            input = torch.cat([input, pad], dim=2)

        _pad = torch.Tensor(torch.zeros(B, N, P)).type(input.type())
        input = torch.cat([_pad, input, _pad], dim=2)

        return input, gap

    def _Segmentation(self, input, K):
        """The segmentation stage splits

        Arguments
        ---------
        K : int
            Length of the chunks.
        input : torch.Tensor
            Tensor with dim [B, N, L].

        Return
        -------
        output : torch.tensor
            Tensor with dim [B, N, K, S].
            where, B = Batchsize,
               N = number of filters
               K = time points in each chunk
               S = the number of chunks
               L = the number of time points
        """
        B, N, L = input.shape

        if K >= L:
            input = input.unsqueeze(-1)
            gap = 0
        else:
            P = K // 2
            input, gap = self._padding(input, K)
            # [B, N, K, S]
            input1 = input[:, :, :-P].contiguous().view(B, N, -1, K)
            input2 = input[:, :, P:].contiguous().view(B, N, -1, K)
            input = (
                torch.cat([input1, input2], dim=3)
                .view(B, N, -1, K)
                .transpose(2, 3)
            )

        return input.contiguous(), gap

    def _over_add(self, input, gap):
        """Merge the sequence with the overlap-and-add method.

        Arguments
        ---------
        input : torch.tensor
            Tensor with dim [B, N, K, S].
        gap : int
            Padding length.

        Return
        -------
        output : torch.tensor
            Tensor with dim [B, N, L].
            where, B = Batchsize,
               N = number of filters
               K = time points in each chunk
               S = the number of chunks
               L = the number of time points

        """
        B, N, K, S = input.shape

        if S == 1:
            input = input.squeeze(-1)
        else:
            P = K // 2
            # [B, N, S, K]
            input = input.transpose(2, 3).contiguous().view(B, N, -1, K * 2)

            input1 = input[:, :, :, :K].contiguous().view(B, N, -1)[:, :, P:]
            input2 = input[:, :, :, K:].contiguous().view(B, N, -1)[:, :, :-P]
            input = input1 + input2
            # [B, N, L]
            if gap > 0:
                input = input[:, :, :-gap]

        return input


class SepformerWrapper(nn.Module):
    """The wrapper for the sepformer model which combines the Encoder, Masknet and the decoder
    https://arxiv.org/abs/2010.13154

    Arguments
    ---------

    encoder_kernel_size: int,
        The kernel size used in the encoder
    encoder_in_nchannels: int,
        The number of channels of the input audio
    encoder_out_nchannels: int,
        The number of filters used in the encoder.
        Also, number of channels that would be inputted to the intra and inter blocks.
    masknet_chunksize: int,
        The chunk length that is to be processed by the intra blocks
    masknet_numlayers: int,
        The number of layers of combination of inter and intra blocks
    masknet_norm: str,
        The normalization type to be used in the masknet
        Should be one of 'ln' -- layernorm, 'gln' -- globallayernorm
                         'cln' -- cumulative layernorm, 'bn' -- batchnorm
                         -- see the select_norm function above for more details
    masknet_useextralinearlayer: bool,
        Whether or not to use a linear layer at the output of intra and inter blocks
    masknet_extraskipconnection: bool,
        This introduces extra skip connections around the intra block
    masknet_numspks: int,
        This determines the number of speakers to estimate
    intra_numlayers: int,
        This determines the number of layers in the intra block
    inter_numlayers: int,
        This determines the number of layers in the inter block
    intra_nhead: int,
        This determines the number of parallel attention heads in the intra block
    inter_nhead: int,
        This determines the number of parallel attention heads in the inter block
    intra_dffn: int,
        The number of dimensions in the positional feedforward model in the inter block
    inter_dffn: int,
        The number of dimensions in the positional feedforward model in the intra block
    intra_use_positional: bool,
        Whether or not to use positional encodings in the intra block
    inter_use_positional: bool,
        Whether or not to use positional encodings in the inter block
    intra_norm_before: bool
        Whether or not we use normalization before the transformations in the intra block
    inter_norm_before: bool
        Whether or not we use normalization before the transformations in the inter block

    Example
    -----
    >>> model = SepformerWrapper()
    >>> inp = torch.rand(1, 160)
    >>> result = model.forward(inp)
    >>> result.shape
    torch.Size([1, 160, 2])
    """

    def __init__(
        self,
        encoder_kernel_size=16,
        encoder_in_nchannels=1,
        encoder_out_nchannels=256,
        masknet_chunksize=250,
        masknet_numlayers=2,
        masknet_norm="ln",
        masknet_useextralinearlayer=False,
        masknet_extraskipconnection=True,
        masknet_numspks=2,
        intra_numlayers=8,
        inter_numlayers=8,
        intra_nhead=8,
        inter_nhead=8,
        intra_dffn=1024,
        inter_dffn=1024,
        intra_use_positional=True,
        inter_use_positional=True,
        intra_norm_before=True,
        inter_norm_before=True,
    ):

        super(SepformerWrapper, self).__init__()
        self.encoder = Encoder(
            kernel_size=encoder_kernel_size,
            out_channels=encoder_out_nchannels,
            in_channels=encoder_in_nchannels,
        )
        intra_model = SBTransformerBlock(
            num_layers=intra_numlayers,
            d_model=encoder_out_nchannels,
            nhead=intra_nhead,
            d_ffn=intra_dffn,
            use_positional_encoding=intra_use_positional,
            norm_before=intra_norm_before,
        )

        inter_model = SBTransformerBlock(
            num_layers=inter_numlayers,
            d_model=encoder_out_nchannels,
            nhead=inter_nhead,
            d_ffn=inter_dffn,
            use_positional_encoding=inter_use_positional,
            norm_before=inter_norm_before,
        )

        self.masknet = Dual_Path_Model(
            in_channels=encoder_out_nchannels,
            out_channels=encoder_out_nchannels,
            intra_model=intra_model,
            inter_model=inter_model,
            num_layers=masknet_numlayers,
            norm=masknet_norm,
            K=masknet_chunksize,
            num_spks=masknet_numspks,
            skip_around_intra=masknet_extraskipconnection,
            linear_layer_after_inter_intra=masknet_useextralinearlayer,
        )
        self.decoder = Decoder(
            in_channels=encoder_out_nchannels,
            out_channels=encoder_in_nchannels,
            kernel_size=encoder_kernel_size,
            stride=encoder_kernel_size // 2,
            bias=False,
        )
        self.num_spks = masknet_numspks

        # reinitialize the parameters
        for module in [self.encoder, self.masknet, self.decoder]:
            self.reset_layer_recursively(module)

    def reset_layer_recursively(self, layer):
        """Reinitializes the parameters of the network"""
        if hasattr(layer, "reset_parameters"):
            layer.reset_parameters()
        for child_layer in layer.modules():
            if layer != child_layer:
                self.reset_layer_recursively(child_layer)

    def forward(self, mix):

        mix_w = self.encoder(mix)
        est_mask = self.masknet(mix_w)
        mix_w = torch.stack([mix_w] * self.num_spks)
        sep_h = mix_w * est_mask

        # Decoding
        est_source = torch.cat(
            [
                self.decoder(sep_h[i]).unsqueeze(-1)
                for i in range(self.num_spks)
            ],
            dim=-1,
        )

        # T changed after conv1d in encoder, fix it here
        T_origin = mix.size(1)
        T_est = est_source.size(1)
        if T_origin > T_est:
            est_source = F.pad(est_source, (0, 0, 0, T_origin - T_est))
        else:
            est_source = est_source[:, :T_origin, :]

        return est_source<|MERGE_RESOLUTION|>--- conflicted
+++ resolved
@@ -16,7 +16,10 @@
 from speechbrain.nnet.linear import Linear
 from speechbrain.lobes.models.transformer.Transformer import TransformerEncoder
 from speechbrain.lobes.models.transformer.Transformer import PositionalEncoding
+from speechbrain.lobes.models.transformer.Conformer import ConformerEncoder
+
 import speechbrain.nnet.RNN as SBRNN
+from speechbrain.nnet.activations import Swish
 
 
 EPS = 1e-8
@@ -574,7 +577,7 @@
             dropout=dropout,
             activation=activation,
             normalize_before=norm_before,
-<<<<<<< HEAD
+            attention_type=attention_type,
         )
 
         if use_positional_encoding:
@@ -672,7 +675,6 @@
             num_layers=num_layers,
             nhead=nhead,
             d_ffn=d_ffn,
-            input_shape=input_shape,
             d_model=d_model,
             kdim=kdim,
             vdim=vdim,
@@ -680,9 +682,6 @@
             activation=activation,
             kernel_size=kernel_size,
             bias=bias,
-=======
-            attention_type=attention_type,
->>>>>>> 5e300d12
         )
 
         if use_positional_encoding:
@@ -701,8 +700,9 @@
 
         """
         if self.use_positional_encoding:
+            import pdb; pdb.set_trace()
             pos_enc = self.pos_enc(x)
-            return self.mdl(x + pos_enc)[0]
+            return self.mdl(x, pos_embs = pos_enc)[0]
         else:
             return self.mdl(x)[0]
 

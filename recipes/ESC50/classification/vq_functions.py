import torch
from torch.autograd import Function


def get_irrelevant_regions(labels, K, num_classes, N_shared=5, stage="TRAIN"):
    # we can make this more uniform
    uniform_mat = torch.round(
            torch.linspace(-0.5, num_classes - 0.51, K - N_shared)
    ).to(labels.device)

    uniform_mat = uniform_mat.unsqueeze(0).repeat(labels.shape[0], 1)

    labels_expanded = labels.unsqueeze(1).repeat(1, K - N_shared)

    irrelevant_regions = uniform_mat != labels_expanded

    if stage == "TRAIN":
        irrelevant_regions = torch.cat(
                [irrelevant_regions, torch.ones(irrelevant_regions.shape[0], N_shared).to(labels.device)],
                dim=1
        ) == 1
    else:
        irrelevant_regions = torch.cat(
                [irrelevant_regions, torch.zeros(irrelevant_regions.shape[0], N_shared).to(labels.device)],
                dim=1
        ) == 1

<<<<<<< HEAD
=======
    return irrelevant_regions

>>>>>>> 20358347

class VectorQuantization(Function):
    @staticmethod
    def forward(
        ctx,
        inputs,
        codebook,
        labels=None,
        num_classes=10,
        activate_class_partitioning=True,
        shared_keys=10,
        training=True
    ):
        with torch.no_grad():
            embedding_size = codebook.size(1)
            inputs_size = inputs.size()
            inputs_flatten = inputs.view(-1, embedding_size)

            labels_expanded = labels.reshape(-1, 1, 1).repeat(1, 7, 7)
            labels_flatten = labels_expanded.reshape(-1)

            irrelevant_regions = get_irrelevant_regions(
                labels_flatten,
                codebook.shape[0],
                num_classes,
                N_shared=shared_keys,
                stage="TRAIN" if training else "VALID"
            )

            codebook_sqr = torch.sum(codebook ** 2, dim=1)
            inputs_sqr = torch.sum(inputs_flatten ** 2, dim=1, keepdim=True)

            # Compute the distances to the codebook
            distances = torch.addmm(
                codebook_sqr + inputs_sqr,
                inputs_flatten,
                codebook.t(),
                alpha=-2.0,
                beta=1.0,
            )

            # intervene and boost the distances for irrelevant codes
            if activate_class_partitioning:
                distances[irrelevant_regions] = torch.inf

            _, indices_flatten = torch.min(distances, dim=1)
            indices = indices_flatten.view(*inputs_size[:-1])
            ctx.mark_non_differentiable(indices)

            return indices

    @staticmethod
    def backward(ctx, grad_output):
        raise RuntimeError(
            "Trying to call `.grad()` on graph containing "
            "`VectorQuantization`. The function `VectorQuantization` "
            "is not differentiable. Use `VectorQuantizationStraightThrough` "
            "if you want a straight-through estimator of the gradient."
        )


class VectorQuantizationStraightThrough(Function):
    @staticmethod
    def forward(
        ctx,
        inputs,
        codebook,
        labels=None,
        num_classes=10,
        activate_class_partitioning=True,
        shared_keys=10,
        training=True
    ):
        indices = vq(
            inputs,
            codebook,
            labels,
            num_classes,
            activate_class_partitioning,
            shared_keys,
            training
        )
        indices_flatten = indices.view(-1)
        ctx.save_for_backward(indices_flatten, codebook)
        ctx.mark_non_differentiable(indices_flatten)

        codes_flatten = torch.index_select(
            codebook, dim=0, index=indices_flatten
        )
        codes = codes_flatten.view_as(inputs)

        return (codes, indices_flatten)

    @staticmethod
    def backward(
        ctx,
        grad_output,
        grad_indices,
        labels=None,
        num_classes=None,
        activate_class_partitioning=True,
        shared_keys=10,
        training=True
    ):
        grad_inputs, grad_codebook = None, None

        if ctx.needs_input_grad[0]:
            # Straight-through estimator
            grad_inputs = grad_output.clone()
        if ctx.needs_input_grad[1]:
            # Gradient wrt. the codebook
            indices, codebook = ctx.saved_tensors
            embedding_size = codebook.size(1)

            grad_output_flatten = grad_output.contiguous().view(
                -1, embedding_size
            )
            grad_codebook = torch.zeros_like(codebook)
            grad_codebook.index_add_(0, indices, grad_output_flatten)

        return (grad_inputs, grad_codebook, None, None, None, None, None)


vq = VectorQuantization.apply
vq_st = VectorQuantizationStraightThrough.apply
__all__ = [vq, vq_st]<|MERGE_RESOLUTION|>--- conflicted
+++ resolved
@@ -5,7 +5,7 @@
 def get_irrelevant_regions(labels, K, num_classes, N_shared=5, stage="TRAIN"):
     # we can make this more uniform
     uniform_mat = torch.round(
-            torch.linspace(-0.5, num_classes - 0.51, K - N_shared)
+        torch.linspace(-0.5, num_classes - 0.51, K - N_shared)
     ).to(labels.device)
 
     uniform_mat = uniform_mat.unsqueeze(0).repeat(labels.shape[0], 1)
@@ -15,21 +15,34 @@
     irrelevant_regions = uniform_mat != labels_expanded
 
     if stage == "TRAIN":
-        irrelevant_regions = torch.cat(
-                [irrelevant_regions, torch.ones(irrelevant_regions.shape[0], N_shared).to(labels.device)],
-                dim=1
-        ) == 1
+        irrelevant_regions = (
+            torch.cat(
+                [
+                    irrelevant_regions,
+                    torch.ones(irrelevant_regions.shape[0], N_shared).to(
+                        labels.device
+                    ),
+                ],
+                dim=1,
+            )
+            == 1
+        )
     else:
-        irrelevant_regions = torch.cat(
-                [irrelevant_regions, torch.zeros(irrelevant_regions.shape[0], N_shared).to(labels.device)],
-                dim=1
-        ) == 1
+        irrelevant_regions = (
+            torch.cat(
+                [
+                    irrelevant_regions,
+                    torch.zeros(irrelevant_regions.shape[0], N_shared).to(
+                        labels.device
+                    ),
+                ],
+                dim=1,
+            )
+            == 1
+        )
 
-<<<<<<< HEAD
-=======
     return irrelevant_regions
 
->>>>>>> 20358347
 
 class VectorQuantization(Function):
     @staticmethod
@@ -41,7 +54,7 @@
         num_classes=10,
         activate_class_partitioning=True,
         shared_keys=10,
-        training=True
+        training=True,
     ):
         with torch.no_grad():
             embedding_size = codebook.size(1)
@@ -56,7 +69,7 @@
                 codebook.shape[0],
                 num_classes,
                 N_shared=shared_keys,
-                stage="TRAIN" if training else "VALID"
+                stage="TRAIN" if training else "VALID",
             )
 
             codebook_sqr = torch.sum(codebook ** 2, dim=1)
@@ -101,7 +114,7 @@
         num_classes=10,
         activate_class_partitioning=True,
         shared_keys=10,
-        training=True
+        training=True,
     ):
         indices = vq(
             inputs,
@@ -110,7 +123,7 @@
             num_classes,
             activate_class_partitioning,
             shared_keys,
-            training
+            training,
         )
         indices_flatten = indices.view(-1)
         ctx.save_for_backward(indices_flatten, codebook)
@@ -132,7 +145,7 @@
         num_classes=None,
         activate_class_partitioning=True,
         shared_keys=10,
-        training=True
+        training=True,
     ):
         grad_inputs, grad_codebook = None, None
 
